
/* Generic object operations; and implementation of None */

#include "Python.h"
#include "frameobject.h"

#ifdef __cplusplus
extern "C" {
#endif

_Py_IDENTIFIER(Py_Repr);
_Py_IDENTIFIER(__bytes__);
_Py_IDENTIFIER(__dir__);
_Py_IDENTIFIER(__isabstractmethod__);
_Py_IDENTIFIER(builtins);

#ifdef Py_REF_DEBUG
Py_ssize_t _Py_RefTotal;

Py_ssize_t
_Py_GetRefTotal(void)
{
    PyObject *o;
    Py_ssize_t total = _Py_RefTotal;
    /* ignore the references to the dummy object of the dicts and sets
       because they are not reliable and not useful (now that the
       hash table code is well-tested) */
    o = _PyDict_Dummy();
    if (o != NULL)
        total -= o->ob_refcnt;
    o = _PySet_Dummy;
    if (o != NULL)
        total -= o->ob_refcnt;
    return total;
}
#endif /* Py_REF_DEBUG */

/* Object allocation routines used by NEWOBJ and NEWVAROBJ macros.
   These are used by the individual routines for object creation.
   Do not call them otherwise, they do not initialize the object! */

#ifdef Py_TRACE_REFS
/* Head of circular doubly-linked list of all objects.  These are linked
 * together via the _ob_prev and _ob_next members of a PyObject, which
 * exist only in a Py_TRACE_REFS build.
 */
static PyObject refchain = {&refchain, &refchain};

/* Insert op at the front of the list of all objects.  If force is true,
 * op is added even if _ob_prev and _ob_next are non-NULL already.  If
 * force is false amd _ob_prev or _ob_next are non-NULL, do nothing.
 * force should be true if and only if op points to freshly allocated,
 * uninitialized memory, or you've unlinked op from the list and are
 * relinking it into the front.
 * Note that objects are normally added to the list via _Py_NewReference,
 * which is called by PyObject_Init.  Not all objects are initialized that
 * way, though; exceptions include statically allocated type objects, and
 * statically allocated singletons (like Py_True and Py_None).
 */
void
_Py_AddToAllObjects(PyObject *op, int force)
{
#ifdef  Py_DEBUG
    if (!force) {
        /* If it's initialized memory, op must be in or out of
         * the list unambiguously.
         */
        assert((op->_ob_prev == NULL) == (op->_ob_next == NULL));
    }
#endif
    if (force || op->_ob_prev == NULL) {
        op->_ob_next = refchain._ob_next;
        op->_ob_prev = &refchain;
        refchain._ob_next->_ob_prev = op;
        refchain._ob_next = op;
    }
}
#endif  /* Py_TRACE_REFS */

#ifdef COUNT_ALLOCS
static PyTypeObject *type_list;
/* All types are added to type_list, at least when
   they get one object created. That makes them
   immortal, which unfortunately contributes to
   garbage itself. If unlist_types_without_objects
   is set, they will be removed from the type_list
   once the last object is deallocated. */
static int unlist_types_without_objects;
extern Py_ssize_t tuple_zero_allocs, fast_tuple_allocs;
extern Py_ssize_t quick_int_allocs, quick_neg_int_allocs;
extern Py_ssize_t null_strings, one_strings;
void
dump_counts(FILE* f)
{
    PyTypeObject *tp;

    for (tp = type_list; tp; tp = tp->tp_next)
        fprintf(f, "%s alloc'd: %" PY_FORMAT_SIZE_T "d, "
            "freed: %" PY_FORMAT_SIZE_T "d, "
            "max in use: %" PY_FORMAT_SIZE_T "d\n",
            tp->tp_name, tp->tp_allocs, tp->tp_frees,
            tp->tp_maxalloc);
    fprintf(f, "fast tuple allocs: %" PY_FORMAT_SIZE_T "d, "
        "empty: %" PY_FORMAT_SIZE_T "d\n",
        fast_tuple_allocs, tuple_zero_allocs);
    fprintf(f, "fast int allocs: pos: %" PY_FORMAT_SIZE_T "d, "
        "neg: %" PY_FORMAT_SIZE_T "d\n",
        quick_int_allocs, quick_neg_int_allocs);
    fprintf(f, "null strings: %" PY_FORMAT_SIZE_T "d, "
        "1-strings: %" PY_FORMAT_SIZE_T "d\n",
        null_strings, one_strings);
}

PyObject *
get_counts(void)
{
    PyTypeObject *tp;
    PyObject *result;
    PyObject *v;

    result = PyList_New(0);
    if (result == NULL)
        return NULL;
    for (tp = type_list; tp; tp = tp->tp_next) {
        v = Py_BuildValue("(snnn)", tp->tp_name, tp->tp_allocs,
                          tp->tp_frees, tp->tp_maxalloc);
        if (v == NULL) {
            Py_DECREF(result);
            return NULL;
        }
        if (PyList_Append(result, v) < 0) {
            Py_DECREF(v);
            Py_DECREF(result);
            return NULL;
        }
        Py_DECREF(v);
    }
    return result;
}

void
inc_count(PyTypeObject *tp)
{
    if (tp->tp_next == NULL && tp->tp_prev == NULL) {
        /* first time; insert in linked list */
        if (tp->tp_next != NULL) /* sanity check */
            Py_FatalError("XXX inc_count sanity check");
        if (type_list)
            type_list->tp_prev = tp;
        tp->tp_next = type_list;
        /* Note that as of Python 2.2, heap-allocated type objects
         * can go away, but this code requires that they stay alive
         * until program exit.  That's why we're careful with
         * refcounts here.  type_list gets a new reference to tp,
         * while ownership of the reference type_list used to hold
         * (if any) was transferred to tp->tp_next in the line above.
         * tp is thus effectively immortal after this.
         */
        Py_INCREF(tp);
        type_list = tp;
#ifdef Py_TRACE_REFS
        /* Also insert in the doubly-linked list of all objects,
         * if not already there.
         */
        _Py_AddToAllObjects((PyObject *)tp, 0);
#endif
    }
    tp->tp_allocs++;
    if (tp->tp_allocs - tp->tp_frees > tp->tp_maxalloc)
        tp->tp_maxalloc = tp->tp_allocs - tp->tp_frees;
}

void dec_count(PyTypeObject *tp)
{
    tp->tp_frees++;
    if (unlist_types_without_objects &&
        tp->tp_allocs == tp->tp_frees) {
        /* unlink the type from type_list */
        if (tp->tp_prev)
            tp->tp_prev->tp_next = tp->tp_next;
        else
            type_list = tp->tp_next;
        if (tp->tp_next)
            tp->tp_next->tp_prev = tp->tp_prev;
        tp->tp_next = tp->tp_prev = NULL;
        Py_DECREF(tp);
    }
}

#endif

#ifdef Py_REF_DEBUG
/* Log a fatal error; doesn't return. */
void
_Py_NegativeRefcount(const char *fname, int lineno, PyObject *op)
{
    char buf[300];

    PyOS_snprintf(buf, sizeof(buf),
                  "%s:%i object at %p has negative ref count "
                  "%" PY_FORMAT_SIZE_T "d",
                  fname, lineno, op, op->ob_refcnt);
    Py_FatalError(buf);
}

#endif /* Py_REF_DEBUG */

void
Py_IncRef(PyObject *o)
{
    Py_XINCREF(o);
}

void
Py_DecRef(PyObject *o)
{
    Py_XDECREF(o);
}

PyObject *
PyObject_Init(PyObject *op, PyTypeObject *tp)
{
    if (op == NULL)
        return PyErr_NoMemory();
    /* Any changes should be reflected in PyObject_INIT (objimpl.h) */
    Py_TYPE(op) = tp;
    _Py_NewReference(op);
    return op;
}

PyVarObject *
PyObject_InitVar(PyVarObject *op, PyTypeObject *tp, Py_ssize_t size)
{
    if (op == NULL)
        return (PyVarObject *) PyErr_NoMemory();
    /* Any changes should be reflected in PyObject_INIT_VAR */
    op->ob_size = size;
    Py_TYPE(op) = tp;
    _Py_NewReference((PyObject *)op);
    return op;
}

PyObject *
_PyObject_New(PyTypeObject *tp)
{
    PyObject *op;
    op = (PyObject *) PyObject_MALLOC(_PyObject_SIZE(tp));
    if (op == NULL)
        return PyErr_NoMemory();
    return PyObject_INIT(op, tp);
}

PyVarObject *
_PyObject_NewVar(PyTypeObject *tp, Py_ssize_t nitems)
{
    PyVarObject *op;
    const size_t size = _PyObject_VAR_SIZE(tp, nitems);
    op = (PyVarObject *) PyObject_MALLOC(size);
    if (op == NULL)
        return (PyVarObject *)PyErr_NoMemory();
    return PyObject_INIT_VAR(op, tp, nitems);
}

void
PyObject_CallFinalizer(PyObject *self)
{
    PyTypeObject *tp = Py_TYPE(self);

    /* The former could happen on heaptypes created from the C API, e.g.
       PyType_FromSpec(). */
    if (!PyType_HasFeature(tp, Py_TPFLAGS_HAVE_FINALIZE) ||
        tp->tp_finalize == NULL)
        return;
    /* tp_finalize should only be called once. */
    if (PyType_IS_GC(tp) && _PyGC_FINALIZED(self))
        return;

    tp->tp_finalize(self);
    if (PyType_IS_GC(tp))
        _PyGC_SET_FINALIZED(self, 1);
}

int
PyObject_CallFinalizerFromDealloc(PyObject *self)
{
    Py_ssize_t refcnt;

    /* Temporarily resurrect the object. */
    if (self->ob_refcnt != 0) {
        Py_FatalError("PyObject_CallFinalizerFromDealloc called on "
                      "object with a non-zero refcount");
    }
    self->ob_refcnt = 1;

    PyObject_CallFinalizer(self);

    /* Undo the temporary resurrection; can't use DECREF here, it would
     * cause a recursive call.
     */
    assert(self->ob_refcnt > 0);
    if (--self->ob_refcnt == 0)
        return 0;         /* this is the normal path out */

    /* tp_finalize resurrected it!  Make it look like the original Py_DECREF
     * never happened.
     */
    refcnt = self->ob_refcnt;
    _Py_NewReference(self);
    self->ob_refcnt = refcnt;

    if (PyType_IS_GC(Py_TYPE(self))) {
        assert(_PyGC_REFS(self) != _PyGC_REFS_UNTRACKED);
    }
    /* If Py_REF_DEBUG, _Py_NewReference bumped _Py_RefTotal, so
     * we need to undo that. */
    _Py_DEC_REFTOTAL;
    /* If Py_TRACE_REFS, _Py_NewReference re-added self to the object
     * chain, so no more to do there.
     * If COUNT_ALLOCS, the original decref bumped tp_frees, and
     * _Py_NewReference bumped tp_allocs:  both of those need to be
     * undone.
     */
#ifdef COUNT_ALLOCS
    --Py_TYPE(self)->tp_frees;
    --Py_TYPE(self)->tp_allocs;
#endif
    return -1;
}

int
PyObject_Print(PyObject *op, FILE *fp, int flags)
{
    int ret = 0;
    if (PyErr_CheckSignals())
        return -1;
#ifdef USE_STACKCHECK
    if (PyOS_CheckStack()) {
        PyErr_SetString(PyExc_MemoryError, "stack overflow");
        return -1;
    }
#endif
    clearerr(fp); /* Clear any previous error condition */
    if (op == NULL) {
        Py_BEGIN_ALLOW_THREADS
        fprintf(fp, "<nil>");
        Py_END_ALLOW_THREADS
    }
    else {
        if (op->ob_refcnt <= 0)
            /* XXX(twouters) cast refcount to long until %zd is
               universally available */
            Py_BEGIN_ALLOW_THREADS
            fprintf(fp, "<refcnt %ld at %p>",
                (long)op->ob_refcnt, op);
            Py_END_ALLOW_THREADS
        else {
            PyObject *s;
            if (flags & Py_PRINT_RAW)
                s = PyObject_Str(op);
            else
                s = PyObject_Repr(op);
            if (s == NULL)
                ret = -1;
            else if (PyBytes_Check(s)) {
                fwrite(PyBytes_AS_STRING(s), 1,
                       PyBytes_GET_SIZE(s), fp);
            }
            else if (PyUnicode_Check(s)) {
                PyObject *t;
                t = PyUnicode_AsEncodedString(s, "utf-8", "backslashreplace");
                if (t == NULL)
                    ret = 0;
                else {
                    fwrite(PyBytes_AS_STRING(t), 1,
                           PyBytes_GET_SIZE(t), fp);
                    Py_DECREF(t);
                }
            }
            else {
                PyErr_Format(PyExc_TypeError,
                             "str() or repr() returned '%.100s'",
                             s->ob_type->tp_name);
                ret = -1;
            }
            Py_XDECREF(s);
        }
    }
    if (ret == 0) {
        if (ferror(fp)) {
            PyErr_SetFromErrno(PyExc_IOError);
            clearerr(fp);
            ret = -1;
        }
    }
    return ret;
}

/* For debugging convenience.  Set a breakpoint here and call it from your DLL */
void
_Py_BreakPoint(void)
{
}


/* For debugging convenience.  See Misc/gdbinit for some useful gdb hooks */
void
_PyObject_Dump(PyObject* op)
{
    if (op == NULL)
        fprintf(stderr, "NULL\n");
    else {
#ifdef WITH_THREAD
        PyGILState_STATE gil;
#endif
        PyObject *error_type, *error_value, *error_traceback;

        fprintf(stderr, "object  : ");
#ifdef WITH_THREAD
        gil = PyGILState_Ensure();
#endif

        PyErr_Fetch(&error_type, &error_value, &error_traceback);
        (void)PyObject_Print(op, stderr, 0);
        PyErr_Restore(error_type, error_value, error_traceback);

#ifdef WITH_THREAD
        PyGILState_Release(gil);
#endif
        /* XXX(twouters) cast refcount to long until %zd is
           universally available */
        fprintf(stderr, "\n"
            "type    : %s\n"
            "refcount: %ld\n"
            "address : %p\n",
            Py_TYPE(op)==NULL ? "NULL" : Py_TYPE(op)->tp_name,
            (long)op->ob_refcnt,
            op);
    }
}

PyObject *
PyObject_Repr(PyObject *v)
{
    PyObject *res;
    if (PyErr_CheckSignals())
        return NULL;
#ifdef USE_STACKCHECK
    if (PyOS_CheckStack()) {
        PyErr_SetString(PyExc_MemoryError, "stack overflow");
        return NULL;
    }
#endif
    if (v == NULL)
        return PyUnicode_FromString("<NULL>");
    if (Py_TYPE(v)->tp_repr == NULL)
        return PyUnicode_FromFormat("<%s object at %p>",
                                    v->ob_type->tp_name, v);

#ifdef Py_DEBUG
    /* PyObject_Repr() must not be called with an exception set,
       because it may clear it (directly or indirectly) and so the
       caller looses its exception */
    assert(!PyErr_Occurred());
#endif

    res = (*v->ob_type->tp_repr)(v);
    if (res == NULL)
        return NULL;
    if (!PyUnicode_Check(res)) {
        PyErr_Format(PyExc_TypeError,
                     "__repr__ returned non-string (type %.200s)",
                     res->ob_type->tp_name);
        Py_DECREF(res);
        return NULL;
    }
#ifndef Py_DEBUG
    if (PyUnicode_READY(res) < 0)
        return NULL;
#endif
    return res;
}

PyObject *
PyObject_Str(PyObject *v)
{
    PyObject *res;
    if (PyErr_CheckSignals())
        return NULL;
#ifdef USE_STACKCHECK
    if (PyOS_CheckStack()) {
        PyErr_SetString(PyExc_MemoryError, "stack overflow");
        return NULL;
    }
#endif
    if (v == NULL)
        return PyUnicode_FromString("<NULL>");
    if (PyUnicode_CheckExact(v)) {
#ifndef Py_DEBUG
        if (PyUnicode_READY(v) < 0)
            return NULL;
#endif
        Py_INCREF(v);
        return v;
    }
    if (Py_TYPE(v)->tp_str == NULL)
        return PyObject_Repr(v);

#ifdef Py_DEBUG
    /* PyObject_Str() must not be called with an exception set,
       because it may clear it (directly or indirectly) and so the
       caller looses its exception */
    assert(!PyErr_Occurred());
#endif

    /* It is possible for a type to have a tp_str representation that loops
       infinitely. */
    if (Py_EnterRecursiveCall(" while getting the str of an object"))
        return NULL;
    res = (*Py_TYPE(v)->tp_str)(v);
    Py_LeaveRecursiveCall();
    if (res == NULL)
        return NULL;
    if (!PyUnicode_Check(res)) {
        PyErr_Format(PyExc_TypeError,
                     "__str__ returned non-string (type %.200s)",
                     Py_TYPE(res)->tp_name);
        Py_DECREF(res);
        return NULL;
    }
#ifndef Py_DEBUG
    if (PyUnicode_READY(res) < 0)
        return NULL;
#endif
    assert(_PyUnicode_CheckConsistency(res, 1));
    return res;
}

PyObject *
PyObject_ASCII(PyObject *v)
{
    PyObject *repr, *ascii, *res;

    repr = PyObject_Repr(v);
    if (repr == NULL)
        return NULL;

    if (PyUnicode_IS_ASCII(repr))
        return repr;

    /* repr is guaranteed to be a PyUnicode object by PyObject_Repr */
    ascii = _PyUnicode_AsASCIIString(repr, "backslashreplace");
    Py_DECREF(repr);
    if (ascii == NULL)
        return NULL;

    res = PyUnicode_DecodeASCII(
        PyBytes_AS_STRING(ascii),
        PyBytes_GET_SIZE(ascii),
        NULL);

    Py_DECREF(ascii);
    return res;
}

PyObject *
PyObject_Bytes(PyObject *v)
{
    PyObject *result, *func;

    if (v == NULL)
        return PyBytes_FromString("<NULL>");

    if (PyBytes_CheckExact(v)) {
        Py_INCREF(v);
        return v;
    }

    func = _PyObject_LookupSpecial(v, &PyId___bytes__);
    if (func != NULL) {
        result = PyObject_CallFunctionObjArgs(func, NULL);
        Py_DECREF(func);
        if (result == NULL)
            return NULL;
        if (!PyBytes_Check(result)) {
            PyErr_Format(PyExc_TypeError,
                         "__bytes__ returned non-bytes (type %.200s)",
                         Py_TYPE(result)->tp_name);
            Py_DECREF(result);
            return NULL;
        }
        return result;
    }
    else if (PyErr_Occurred())
        return NULL;
    return PyBytes_FromObject(v);
}

/* For Python 3.0.1 and later, the old three-way comparison has been
   completely removed in favour of rich comparisons.  PyObject_Compare() and
   PyObject_Cmp() are gone, and the builtin cmp function no longer exists.
   The old tp_compare slot has been renamed to tp_reserved, and should no
   longer be used.  Use tp_richcompare instead.

   See (*) below for practical amendments.

   tp_richcompare gets called with a first argument of the appropriate type
   and a second object of an arbitrary type.  We never do any kind of
   coercion.

   The tp_richcompare slot should return an object, as follows:

    NULL if an exception occurred
    NotImplemented if the requested comparison is not implemented
    any other false value if the requested comparison is false
    any other true value if the requested comparison is true

  The PyObject_RichCompare[Bool]() wrappers raise TypeError when they get
  NotImplemented.

  (*) Practical amendments:

  - If rich comparison returns NotImplemented, == and != are decided by
    comparing the object pointer (i.e. falling back to the base object
    implementation).

*/

/* Map rich comparison operators to their swapped version, e.g. LT <--> GT */
int _Py_SwappedOp[] = {Py_GT, Py_GE, Py_EQ, Py_NE, Py_LT, Py_LE};

static char *opstrings[] = {"<", "<=", "==", "!=", ">", ">="};

/* Perform a rich comparison, raising TypeError when the requested comparison
   operator is not supported. */
static PyObject *
do_richcompare(PyObject *v, PyObject *w, int op)
{
    richcmpfunc f;
    PyObject *res;
    int checked_reverse_op = 0;

    if (v->ob_type != w->ob_type &&
        PyType_IsSubtype(w->ob_type, v->ob_type) &&
        (f = w->ob_type->tp_richcompare) != NULL) {
        checked_reverse_op = 1;
        res = (*f)(w, v, _Py_SwappedOp[op]);
        if (res != Py_NotImplemented)
            return res;
        Py_DECREF(res);
    }
    if ((f = v->ob_type->tp_richcompare) != NULL) {
        res = (*f)(v, w, op);
        if (res != Py_NotImplemented)
            return res;
        Py_DECREF(res);
    }
    if (!checked_reverse_op && (f = w->ob_type->tp_richcompare) != NULL) {
        res = (*f)(w, v, _Py_SwappedOp[op]);
        if (res != Py_NotImplemented)
            return res;
        Py_DECREF(res);
    }
    /* If neither object implements it, provide a sensible default
       for == and !=, but raise an exception for ordering. */
    switch (op) {
    case Py_EQ:
        res = (v == w) ? Py_True : Py_False;
        break;
    case Py_NE:
        res = (v != w) ? Py_True : Py_False;
        break;
    default:
        /* XXX Special-case None so it doesn't show as NoneType() */
        PyErr_Format(PyExc_TypeError,
                     "unorderable types: %.100s() %s %.100s()",
                     v->ob_type->tp_name,
                     opstrings[op],
                     w->ob_type->tp_name);
        return NULL;
    }
    Py_INCREF(res);
    return res;
}

/* Perform a rich comparison with object result.  This wraps do_richcompare()
   with a check for NULL arguments and a recursion check. */

PyObject *
PyObject_RichCompare(PyObject *v, PyObject *w, int op)
{
    PyObject *res;

    assert(Py_LT <= op && op <= Py_GE);
    if (v == NULL || w == NULL) {
        if (!PyErr_Occurred())
            PyErr_BadInternalCall();
        return NULL;
    }
    if (Py_EnterRecursiveCall(" in comparison"))
        return NULL;
    res = do_richcompare(v, w, op);
    Py_LeaveRecursiveCall();
    return res;
}

/* Perform a rich comparison with integer result.  This wraps
   PyObject_RichCompare(), returning -1 for error, 0 for false, 1 for true. */
int
PyObject_RichCompareBool(PyObject *v, PyObject *w, int op)
{
    PyObject *res;
    int ok;

    /* Quick result when objects are the same.
       Guarantees that identity implies equality. */
    if (v == w) {
        if (op == Py_EQ)
            return 1;
        else if (op == Py_NE)
            return 0;
    }

    res = PyObject_RichCompare(v, w, op);
    if (res == NULL)
        return -1;
    if (PyBool_Check(res))
        ok = (res == Py_True);
    else
        ok = PyObject_IsTrue(res);
    Py_DECREF(res);
    return ok;
}

Py_hash_t
PyObject_HashNotImplemented(PyObject *v)
{
    PyErr_Format(PyExc_TypeError, "unhashable type: '%.200s'",
                 Py_TYPE(v)->tp_name);
    return -1;
}

Py_hash_t
PyObject_Hash(PyObject *v)
{
    PyTypeObject *tp = Py_TYPE(v);
    if (tp->tp_hash != NULL)
        return (*tp->tp_hash)(v);
    /* To keep to the general practice that inheriting
     * solely from object in C code should work without
     * an explicit call to PyType_Ready, we implicitly call
     * PyType_Ready here and then check the tp_hash slot again
     */
    if (tp->tp_dict == NULL) {
        if (PyType_Ready(tp) < 0)
            return -1;
        if (tp->tp_hash != NULL)
            return (*tp->tp_hash)(v);
    }
    /* Otherwise, the object can't be hashed */
    return PyObject_HashNotImplemented(v);
}

PyObject *
PyObject_GetAttrString(PyObject *v, const char *name)
{
    PyObject *w, *res;

    if (Py_TYPE(v)->tp_getattr != NULL)
        return (*Py_TYPE(v)->tp_getattr)(v, (char*)name);
    w = PyUnicode_InternFromString(name);
    if (w == NULL)
        return NULL;
    res = PyObject_GetAttr(v, w);
    Py_DECREF(w);
    return res;
}

int
PyObject_HasAttrString(PyObject *v, const char *name)
{
    PyObject *res = PyObject_GetAttrString(v, name);
    if (res != NULL) {
        Py_DECREF(res);
        return 1;
    }
    PyErr_Clear();
    return 0;
}

int
PyObject_SetAttrString(PyObject *v, const char *name, PyObject *w)
{
    PyObject *s;
    int res;

    if (Py_TYPE(v)->tp_setattr != NULL)
        return (*Py_TYPE(v)->tp_setattr)(v, (char*)name, w);
    s = PyUnicode_InternFromString(name);
    if (s == NULL)
        return -1;
    res = PyObject_SetAttr(v, s, w);
    Py_XDECREF(s);
    return res;
}

int
_PyObject_IsAbstract(PyObject *obj)
{
    int res;
    PyObject* isabstract;

    if (obj == NULL)
        return 0;

    isabstract = _PyObject_GetAttrId(obj, &PyId___isabstractmethod__);
    if (isabstract == NULL) {
        if (PyErr_ExceptionMatches(PyExc_AttributeError)) {
            PyErr_Clear();
            return 0;
        }
        return -1;
    }
    res = PyObject_IsTrue(isabstract);
    Py_DECREF(isabstract);
    return res;
}

PyObject *
_PyObject_GetAttrId(PyObject *v, _Py_Identifier *name)
{
    PyObject *result;
    PyObject *oname = _PyUnicode_FromId(name); /* borrowed */
    if (!oname)
        return NULL;
    result = PyObject_GetAttr(v, oname);
    return result;
}

int
_PyObject_HasAttrId(PyObject *v, _Py_Identifier *name)
{
    int result;
    PyObject *oname = _PyUnicode_FromId(name); /* borrowed */
    if (!oname)
        return -1;
    result = PyObject_HasAttr(v, oname);
    return result;
}

int
_PyObject_SetAttrId(PyObject *v, _Py_Identifier *name, PyObject *w)
{
    int result;
    PyObject *oname = _PyUnicode_FromId(name); /* borrowed */
    if (!oname)
        return -1;
    result = PyObject_SetAttr(v, oname, w);
    return result;
}

PyObject *
PyObject_GetAttr(PyObject *v, PyObject *name)
{
    PyTypeObject *tp = Py_TYPE(v);

    if (!PyUnicode_Check(name)) {
        PyErr_Format(PyExc_TypeError,
                     "attribute name must be string, not '%.200s'",
                     name->ob_type->tp_name);
        return NULL;
    }
    if (tp->tp_getattro != NULL)
        return (*tp->tp_getattro)(v, name);
    if (tp->tp_getattr != NULL) {
        char *name_str = _PyUnicode_AsString(name);
        if (name_str == NULL)
            return NULL;
        return (*tp->tp_getattr)(v, name_str);
    }
    PyErr_Format(PyExc_AttributeError,
                 "'%.50s' object has no attribute '%U'",
                 tp->tp_name, name);
    return NULL;
}

int
PyObject_HasAttr(PyObject *v, PyObject *name)
{
    PyObject *res = PyObject_GetAttr(v, name);
    if (res != NULL) {
        Py_DECREF(res);
        return 1;
    }
    PyErr_Clear();
    return 0;
}

int
PyObject_SetAttr(PyObject *v, PyObject *name, PyObject *value)
{
    PyTypeObject *tp = Py_TYPE(v);
    int err;

    if (!PyUnicode_Check(name)) {
        PyErr_Format(PyExc_TypeError,
                     "attribute name must be string, not '%.200s'",
                     name->ob_type->tp_name);
        return -1;
    }
    Py_INCREF(name);

    PyUnicode_InternInPlace(&name);
    if (tp->tp_setattro != NULL) {
        err = (*tp->tp_setattro)(v, name, value);
        Py_DECREF(name);
        return err;
    }
    if (tp->tp_setattr != NULL) {
        char *name_str = _PyUnicode_AsString(name);
        if (name_str == NULL)
            return -1;
        err = (*tp->tp_setattr)(v, name_str, value);
        Py_DECREF(name);
        return err;
    }
    Py_DECREF(name);
    assert(name->ob_refcnt >= 1);
    if (tp->tp_getattr == NULL && tp->tp_getattro == NULL)
        PyErr_Format(PyExc_TypeError,
                     "'%.100s' object has no attributes "
                     "(%s .%U)",
                     tp->tp_name,
                     value==NULL ? "del" : "assign to",
                     name);
    else
        PyErr_Format(PyExc_TypeError,
                     "'%.100s' object has only read-only attributes "
                     "(%s .%U)",
                     tp->tp_name,
                     value==NULL ? "del" : "assign to",
                     name);
    return -1;
}

/* Helper to get a pointer to an object's __dict__ slot, if any */

PyObject **
_PyObject_GetDictPtr(PyObject *obj)
{
    Py_ssize_t dictoffset;
    PyTypeObject *tp = Py_TYPE(obj);

    dictoffset = tp->tp_dictoffset;
    if (dictoffset == 0)
        return NULL;
    if (dictoffset < 0) {
        Py_ssize_t tsize;
        size_t size;

        tsize = ((PyVarObject *)obj)->ob_size;
        if (tsize < 0)
            tsize = -tsize;
        size = _PyObject_VAR_SIZE(tp, tsize);

        dictoffset += (long)size;
        assert(dictoffset > 0);
        assert(dictoffset % SIZEOF_VOID_P == 0);
    }
    return (PyObject **) ((char *)obj + dictoffset);
}

PyObject *
PyObject_SelfIter(PyObject *obj)
{
    Py_INCREF(obj);
    return obj;
}

/* Convenience function to get a builtin from its name */
PyObject *
_PyObject_GetBuiltin(const char *name)
{
    PyObject *mod_name, *mod, *attr;

    mod_name = _PyUnicode_FromId(&PyId_builtins);   /* borrowed */
    if (mod_name == NULL)
        return NULL;
    mod = PyImport_Import(mod_name);
    if (mod == NULL)
        return NULL;
    attr = PyObject_GetAttrString(mod, name);
    Py_DECREF(mod);
    return attr;
}

/* Helper used when the __next__ method is removed from a type:
   tp_iternext is never NULL and can be safely called without checking
   on every iteration.
 */

PyObject *
_PyObject_NextNotImplemented(PyObject *self)
{
    PyErr_Format(PyExc_TypeError,
                 "'%.200s' object is not iterable",
                 Py_TYPE(self)->tp_name);
    return NULL;
}

/* Generic GetAttr functions - put these in your tp_[gs]etattro slot */

PyObject *
_PyObject_GenericGetAttrWithDict(PyObject *obj, PyObject *name, PyObject *dict)
{
    PyTypeObject *tp = Py_TYPE(obj);
    PyObject *descr = NULL;
    PyObject *res = NULL;
    descrgetfunc f;
    Py_ssize_t dictoffset;
    PyObject **dictptr;

    if (!PyUnicode_Check(name)){
        PyErr_Format(PyExc_TypeError,
                     "attribute name must be string, not '%.200s'",
                     name->ob_type->tp_name);
        return NULL;
    }
    else
        Py_INCREF(name);

    if (tp->tp_dict == NULL) {
        if (PyType_Ready(tp) < 0)
            goto done;
    }

    descr = _PyType_Lookup(tp, name);
    Py_XINCREF(descr);

    f = NULL;
    if (descr != NULL) {
        f = descr->ob_type->tp_descr_get;
        if (f != NULL && PyDescr_IsData(descr)) {
            res = f(descr, obj, (PyObject *)obj->ob_type);
            goto done;
        }
    }

    if (dict == NULL) {
        /* Inline _PyObject_GetDictPtr */
        dictoffset = tp->tp_dictoffset;
        if (dictoffset != 0) {
            if (dictoffset < 0) {
                Py_ssize_t tsize;
                size_t size;

                tsize = ((PyVarObject *)obj)->ob_size;
                if (tsize < 0)
                    tsize = -tsize;
                size = _PyObject_VAR_SIZE(tp, tsize);

                dictoffset += (long)size;
                assert(dictoffset > 0);
                assert(dictoffset % SIZEOF_VOID_P == 0);
            }
            dictptr = (PyObject **) ((char *)obj + dictoffset);
            dict = *dictptr;
        }
    }
    if (dict != NULL) {
        Py_INCREF(dict);
        res = PyDict_GetItem(dict, name);
        if (res != NULL) {
            Py_INCREF(res);
            Py_DECREF(dict);
            goto done;
        }
        Py_DECREF(dict);
    }

    if (f != NULL) {
        res = f(descr, obj, (PyObject *)Py_TYPE(obj));
        goto done;
    }

    if (descr != NULL) {
        res = descr;
        descr = NULL;
        goto done;
    }

    PyErr_Format(PyExc_AttributeError,
                 "'%.50s' object has no attribute '%U'",
                 tp->tp_name, name);
  done:
    Py_XDECREF(descr);
    Py_DECREF(name);
    return res;
}

PyObject *
PyObject_GenericGetAttr(PyObject *obj, PyObject *name)
{
    return _PyObject_GenericGetAttrWithDict(obj, name, NULL);
}

int
_PyObject_GenericSetAttrWithDict(PyObject *obj, PyObject *name,
                                 PyObject *value, PyObject *dict)
{
    PyTypeObject *tp = Py_TYPE(obj);
    PyObject *descr;
    descrsetfunc f;
    PyObject **dictptr;
    int res = -1;

    if (!PyUnicode_Check(name)){
        PyErr_Format(PyExc_TypeError,
                     "attribute name must be string, not '%.200s'",
                     name->ob_type->tp_name);
        return -1;
    }

    if (tp->tp_dict == NULL && PyType_Ready(tp) < 0)
        return -1;

    Py_INCREF(name);

    descr = _PyType_Lookup(tp, name);
    Py_XINCREF(descr);

    f = NULL;
    if (descr != NULL) {
        f = descr->ob_type->tp_descr_set;
        if (f != NULL && PyDescr_IsData(descr)) {
            res = f(descr, obj, value);
            goto done;
        }
    }

    if (dict == NULL) {
        dictptr = _PyObject_GetDictPtr(obj);
        if (dictptr != NULL) {
            res = _PyObjectDict_SetItem(Py_TYPE(obj), dictptr, name, value);
            if (res < 0 && PyErr_ExceptionMatches(PyExc_KeyError))
                PyErr_SetObject(PyExc_AttributeError, name);
            goto done;
        }
    }
    if (dict != NULL) {
        Py_INCREF(dict);
        if (value == NULL)
            res = PyDict_DelItem(dict, name);
        else
            res = PyDict_SetItem(dict, name, value);
        Py_DECREF(dict);
        if (res < 0 && PyErr_ExceptionMatches(PyExc_KeyError))
            PyErr_SetObject(PyExc_AttributeError, name);
        goto done;
    }

    if (f != NULL) {
        res = f(descr, obj, value);
        goto done;
    }

    if (descr == NULL) {
        PyErr_Format(PyExc_AttributeError,
                     "'%.100s' object has no attribute '%U'",
                     tp->tp_name, name);
        goto done;
    }

    PyErr_Format(PyExc_AttributeError,
                 "'%.50s' object attribute '%U' is read-only",
                 tp->tp_name, name);
  done:
    Py_XDECREF(descr);
    Py_DECREF(name);
    return res;
}

int
PyObject_GenericSetAttr(PyObject *obj, PyObject *name, PyObject *value)
{
    return _PyObject_GenericSetAttrWithDict(obj, name, value, NULL);
}

int
PyObject_GenericSetDict(PyObject *obj, PyObject *value, void *context)
{
    PyObject *dict, **dictptr = _PyObject_GetDictPtr(obj);
    if (dictptr == NULL) {
        PyErr_SetString(PyExc_AttributeError,
                        "This object has no __dict__");
        return -1;
    }
    if (value == NULL) {
        PyErr_SetString(PyExc_TypeError, "cannot delete __dict__");
        return -1;
    }
    if (!PyDict_Check(value)) {
        PyErr_Format(PyExc_TypeError,
                     "__dict__ must be set to a dictionary, "
                     "not a '%.200s'", Py_TYPE(value)->tp_name);
        return -1;
    }
    dict = *dictptr;
    Py_XINCREF(value);
    *dictptr = value;
    Py_XDECREF(dict);
    return 0;
}


/* Test a value used as condition, e.g., in a for or if statement.
   Return -1 if an error occurred */

int
PyObject_IsTrue(PyObject *v)
{
    Py_ssize_t res;
    if (v == Py_True)
        return 1;
    if (v == Py_False)
        return 0;
    if (v == Py_None)
        return 0;
    else if (v->ob_type->tp_as_number != NULL &&
             v->ob_type->tp_as_number->nb_bool != NULL)
        res = (*v->ob_type->tp_as_number->nb_bool)(v);
    else if (v->ob_type->tp_as_mapping != NULL &&
             v->ob_type->tp_as_mapping->mp_length != NULL)
        res = (*v->ob_type->tp_as_mapping->mp_length)(v);
    else if (v->ob_type->tp_as_sequence != NULL &&
             v->ob_type->tp_as_sequence->sq_length != NULL)
        res = (*v->ob_type->tp_as_sequence->sq_length)(v);
    else
        return 1;
    /* if it is negative, it should be either -1 or -2 */
    return (res > 0) ? 1 : Py_SAFE_DOWNCAST(res, Py_ssize_t, int);
}

/* equivalent of 'not v'
   Return -1 if an error occurred */

int
PyObject_Not(PyObject *v)
{
    int res;
    res = PyObject_IsTrue(v);
    if (res < 0)
        return res;
    return res == 0;
}

/* Test whether an object can be called */

int
PyCallable_Check(PyObject *x)
{
    if (x == NULL)
        return 0;
    return x->ob_type->tp_call != NULL;
}


/* Helper for PyObject_Dir without arguments: returns the local scope. */
static PyObject *
_dir_locals(void)
{
    PyObject *names;
    PyObject *locals;

    locals = PyEval_GetLocals();
    if (locals == NULL)
        return NULL;

    names = PyMapping_Keys(locals);
    if (!names)
        return NULL;
    if (!PyList_Check(names)) {
        PyErr_Format(PyExc_TypeError,
            "dir(): expected keys() of locals to be a list, "
            "not '%.200s'", Py_TYPE(names)->tp_name);
        Py_DECREF(names);
        return NULL;
    }
    if (PyList_Sort(names)) {
        Py_DECREF(names);
        return NULL;
    }
    /* the locals don't need to be DECREF'd */
    return names;
}

/* Helper for PyObject_Dir: object introspection. */
static PyObject *
_dir_object(PyObject *obj)
{
    PyObject *result, *sorted;
    PyObject *dirfunc = _PyObject_LookupSpecial(obj, &PyId___dir__);

    assert(obj);
    if (dirfunc == NULL) {
        if (!PyErr_Occurred())
            PyErr_SetString(PyExc_TypeError, "object does not provide __dir__");
        return NULL;
    }
    /* use __dir__ */
    result = PyObject_CallFunctionObjArgs(dirfunc, NULL);
    Py_DECREF(dirfunc);
    if (result == NULL)
        return NULL;
    /* return sorted(result) */
    sorted = PySequence_List(result);
    Py_DECREF(result);
    if (sorted == NULL)
        return NULL;
    if (PyList_Sort(sorted)) {
        Py_DECREF(sorted);
        return NULL;
    }
    return sorted;
}

/* Implementation of dir() -- if obj is NULL, returns the names in the current
   (local) scope.  Otherwise, performs introspection of the object: returns a
   sorted list of attribute names (supposedly) accessible from the object
*/
PyObject *
PyObject_Dir(PyObject *obj)
{
    return (obj == NULL) ? _dir_locals() : _dir_object(obj);
}

/*
None is a non-NULL undefined value.
There is (and should be!) no way to create other objects of this type,
so there is exactly one (which is indestructible, by the way).
*/

/* ARGSUSED */
static PyObject *
none_repr(PyObject *op)
{
    return PyUnicode_FromString("None");
}

/* ARGUSED */
static void
none_dealloc(PyObject* ignore)
{
    /* This should never get called, but we also don't want to SEGV if
     * we accidentally decref None out of existence.
     */
    Py_FatalError("deallocating None");
}

static PyObject *
none_new(PyTypeObject *type, PyObject *args, PyObject *kwargs)
{
    if (PyTuple_GET_SIZE(args) || (kwargs && PyDict_Size(kwargs))) {
        PyErr_SetString(PyExc_TypeError, "NoneType takes no arguments");
        return NULL;
    }
    Py_RETURN_NONE;
}

static int
none_bool(PyObject *v)
{
    return 0;
}

static PyNumberMethods none_as_number = {
    0,                          /* nb_add */
    0,                          /* nb_subtract */
    0,                          /* nb_multiply */
    0,                          /* nb_remainder */
    0,                          /* nb_divmod */
    0,                          /* nb_power */
    0,                          /* nb_negative */
    0,                          /* nb_positive */
    0,                          /* nb_absolute */
    (inquiry)none_bool,         /* nb_bool */
    0,                          /* nb_invert */
    0,                          /* nb_lshift */
    0,                          /* nb_rshift */
    0,                          /* nb_and */
    0,                          /* nb_xor */
    0,                          /* nb_or */
    0,                          /* nb_int */
    0,                          /* nb_reserved */
    0,                          /* nb_float */
    0,                          /* nb_inplace_add */
    0,                          /* nb_inplace_subtract */
    0,                          /* nb_inplace_multiply */
    0,                          /* nb_inplace_remainder */
    0,                          /* nb_inplace_power */
    0,                          /* nb_inplace_lshift */
    0,                          /* nb_inplace_rshift */
    0,                          /* nb_inplace_and */
    0,                          /* nb_inplace_xor */
    0,                          /* nb_inplace_or */
    0,                          /* nb_floor_divide */
    0,                          /* nb_true_divide */
    0,                          /* nb_inplace_floor_divide */
    0,                          /* nb_inplace_true_divide */
    0,                          /* nb_index */
};

PyTypeObject _PyNone_Type = {
    PyVarObject_HEAD_INIT(&PyType_Type, 0)
    "NoneType",
    0,
    0,
    none_dealloc,       /*tp_dealloc*/ /*never called*/
    0,                  /*tp_print*/
    0,                  /*tp_getattr*/
    0,                  /*tp_setattr*/
    0,                  /*tp_reserved*/
    none_repr,          /*tp_repr*/
    &none_as_number,    /*tp_as_number*/
    0,                  /*tp_as_sequence*/
    0,                  /*tp_as_mapping*/
    0,                  /*tp_hash */
    0,                  /*tp_call */
    0,                  /*tp_str */
    0,                  /*tp_getattro */
    0,                  /*tp_setattro */
    0,                  /*tp_as_buffer */
    Py_TPFLAGS_DEFAULT, /*tp_flags */
    0,                  /*tp_doc */
    0,                  /*tp_traverse */
    0,                  /*tp_clear */
    0,                  /*tp_richcompare */
    0,                  /*tp_weaklistoffset */
    0,                  /*tp_iter */
    0,                  /*tp_iternext */
    0,                  /*tp_methods */
    0,                  /*tp_members */
    0,                  /*tp_getset */
    0,                  /*tp_base */
    0,                  /*tp_dict */
    0,                  /*tp_descr_get */
    0,                  /*tp_descr_set */
    0,                  /*tp_dictoffset */
    0,                  /*tp_init */
    0,                  /*tp_alloc */
    none_new,           /*tp_new */
};

PyObject _Py_NoneStruct = {
  _PyObject_EXTRA_INIT
  1, &_PyNone_Type
};

/* NotImplemented is an object that can be used to signal that an
   operation is not implemented for the given type combination. */

static PyObject *
NotImplemented_repr(PyObject *op)
{
    return PyUnicode_FromString("NotImplemented");
}

static PyObject *
NotImplemented_reduce(PyObject *op)
{
    return PyUnicode_FromString("NotImplemented");
}

static PyMethodDef notimplemented_methods[] = {
    {"__reduce__", (PyCFunction)NotImplemented_reduce, METH_NOARGS, NULL},
    {NULL, NULL}
};

static PyObject *
notimplemented_new(PyTypeObject *type, PyObject *args, PyObject *kwargs)
{
    if (PyTuple_GET_SIZE(args) || (kwargs && PyDict_Size(kwargs))) {
        PyErr_SetString(PyExc_TypeError, "NotImplementedType takes no arguments");
        return NULL;
    }
    Py_RETURN_NOTIMPLEMENTED;
}

<<<<<<< HEAD
static void
notimplemented_dealloc(PyObject* ignore)
{
    /* This should never get called, but we also don't want to SEGV if
     * we accidentally decref NotImplemented out of existence.
     */
    Py_FatalError("deallocating NotImplemented");
}

PyTypeObject PyNotImplemented_Type = {
=======
PyTypeObject _PyNotImplemented_Type = {
>>>>>>> 65846c6c
    PyVarObject_HEAD_INIT(&PyType_Type, 0)
    "NotImplementedType",
    0,
    0,
    notimplemented_dealloc,       /*tp_dealloc*/ /*never called*/
    0,                  /*tp_print*/
    0,                  /*tp_getattr*/
    0,                  /*tp_setattr*/
    0,                  /*tp_reserved*/
    NotImplemented_repr, /*tp_repr*/
    0,                  /*tp_as_number*/
    0,                  /*tp_as_sequence*/
    0,                  /*tp_as_mapping*/
    0,                  /*tp_hash */
    0,                  /*tp_call */
    0,                  /*tp_str */
    0,                  /*tp_getattro */
    0,                  /*tp_setattro */
    0,                  /*tp_as_buffer */
    Py_TPFLAGS_DEFAULT, /*tp_flags */
    0,                  /*tp_doc */
    0,                  /*tp_traverse */
    0,                  /*tp_clear */
    0,                  /*tp_richcompare */
    0,                  /*tp_weaklistoffset */
    0,                  /*tp_iter */
    0,                  /*tp_iternext */
    notimplemented_methods, /*tp_methods */
    0,                  /*tp_members */
    0,                  /*tp_getset */
    0,                  /*tp_base */
    0,                  /*tp_dict */
    0,                  /*tp_descr_get */
    0,                  /*tp_descr_set */
    0,                  /*tp_dictoffset */
    0,                  /*tp_init */
    0,                  /*tp_alloc */
    notimplemented_new, /*tp_new */
};

PyObject _Py_NotImplementedStruct = {
    _PyObject_EXTRA_INIT
    1, &_PyNotImplemented_Type
};

void
_Py_ReadyTypes(void)
{
    if (PyType_Ready(&PyType_Type) < 0)
        Py_FatalError("Can't initialize type type");

    if (PyType_Ready(&_PyWeakref_RefType) < 0)
        Py_FatalError("Can't initialize weakref type");

    if (PyType_Ready(&_PyWeakref_CallableProxyType) < 0)
        Py_FatalError("Can't initialize callable weakref proxy type");

    if (PyType_Ready(&_PyWeakref_ProxyType) < 0)
        Py_FatalError("Can't initialize weakref proxy type");

    if (PyType_Ready(&PyBool_Type) < 0)
        Py_FatalError("Can't initialize bool type");

    if (PyType_Ready(&PyByteArray_Type) < 0)
        Py_FatalError("Can't initialize bytearray type");

    if (PyType_Ready(&PyBytes_Type) < 0)
        Py_FatalError("Can't initialize 'str'");

    if (PyType_Ready(&PyList_Type) < 0)
        Py_FatalError("Can't initialize list type");

    if (PyType_Ready(&_PyNone_Type) < 0)
        Py_FatalError("Can't initialize None type");

    if (PyType_Ready(&_PyNotImplemented_Type) < 0)
        Py_FatalError("Can't initialize NotImplemented type");

    if (PyType_Ready(&PyTraceBack_Type) < 0)
        Py_FatalError("Can't initialize traceback type");

    if (PyType_Ready(&PySuper_Type) < 0)
        Py_FatalError("Can't initialize super type");

    if (PyType_Ready(&PyBaseObject_Type) < 0)
        Py_FatalError("Can't initialize object type");

    if (PyType_Ready(&PyRange_Type) < 0)
        Py_FatalError("Can't initialize range type");

    if (PyType_Ready(&PyDict_Type) < 0)
        Py_FatalError("Can't initialize dict type");

    if (PyType_Ready(&PySet_Type) < 0)
        Py_FatalError("Can't initialize set type");

    if (PyType_Ready(&PyUnicode_Type) < 0)
        Py_FatalError("Can't initialize str type");

    if (PyType_Ready(&PySlice_Type) < 0)
        Py_FatalError("Can't initialize slice type");

    if (PyType_Ready(&PyStaticMethod_Type) < 0)
        Py_FatalError("Can't initialize static method type");

    if (PyType_Ready(&PyComplex_Type) < 0)
        Py_FatalError("Can't initialize complex type");

    if (PyType_Ready(&PyFloat_Type) < 0)
        Py_FatalError("Can't initialize float type");

    if (PyType_Ready(&PyLong_Type) < 0)
        Py_FatalError("Can't initialize int type");

    if (PyType_Ready(&PyFrozenSet_Type) < 0)
        Py_FatalError("Can't initialize frozenset type");

    if (PyType_Ready(&PyProperty_Type) < 0)
        Py_FatalError("Can't initialize property type");

    if (PyType_Ready(&_PyManagedBuffer_Type) < 0)
        Py_FatalError("Can't initialize managed buffer type");

    if (PyType_Ready(&PyMemoryView_Type) < 0)
        Py_FatalError("Can't initialize memoryview type");

    if (PyType_Ready(&PyTuple_Type) < 0)
        Py_FatalError("Can't initialize tuple type");

    if (PyType_Ready(&PyEnum_Type) < 0)
        Py_FatalError("Can't initialize enumerate type");

    if (PyType_Ready(&PyReversed_Type) < 0)
        Py_FatalError("Can't initialize reversed type");

    if (PyType_Ready(&PyStdPrinter_Type) < 0)
        Py_FatalError("Can't initialize StdPrinter");

    if (PyType_Ready(&PyCode_Type) < 0)
        Py_FatalError("Can't initialize code type");

    if (PyType_Ready(&PyFrame_Type) < 0)
        Py_FatalError("Can't initialize frame type");

    if (PyType_Ready(&PyCFunction_Type) < 0)
        Py_FatalError("Can't initialize builtin function type");

    if (PyType_Ready(&PyMethod_Type) < 0)
        Py_FatalError("Can't initialize method type");

    if (PyType_Ready(&PyFunction_Type) < 0)
        Py_FatalError("Can't initialize function type");

    if (PyType_Ready(&PyDictProxy_Type) < 0)
        Py_FatalError("Can't initialize dict proxy type");

    if (PyType_Ready(&PyGen_Type) < 0)
        Py_FatalError("Can't initialize generator type");

    if (PyType_Ready(&PyGetSetDescr_Type) < 0)
        Py_FatalError("Can't initialize get-set descriptor type");

    if (PyType_Ready(&PyWrapperDescr_Type) < 0)
        Py_FatalError("Can't initialize wrapper type");

    if (PyType_Ready(&_PyMethodWrapper_Type) < 0)
        Py_FatalError("Can't initialize method wrapper type");

    if (PyType_Ready(&PyEllipsis_Type) < 0)
        Py_FatalError("Can't initialize ellipsis type");

    if (PyType_Ready(&PyMemberDescr_Type) < 0)
        Py_FatalError("Can't initialize member descriptor type");

    if (PyType_Ready(&_PyNamespace_Type) < 0)
        Py_FatalError("Can't initialize namespace type");

    if (PyType_Ready(&PyCapsule_Type) < 0)
        Py_FatalError("Can't initialize capsule type");

    if (PyType_Ready(&PyLongRangeIter_Type) < 0)
        Py_FatalError("Can't initialize long range iterator type");

    if (PyType_Ready(&PyCell_Type) < 0)
        Py_FatalError("Can't initialize cell type");

    if (PyType_Ready(&PyInstanceMethod_Type) < 0)
        Py_FatalError("Can't initialize instance method type");

    if (PyType_Ready(&PyClassMethodDescr_Type) < 0)
        Py_FatalError("Can't initialize class method descr type");

    if (PyType_Ready(&PyMethodDescr_Type) < 0)
        Py_FatalError("Can't initialize method descr type");

    if (PyType_Ready(&PyCallIter_Type) < 0)
        Py_FatalError("Can't initialize call iter type");

    if (PyType_Ready(&PySeqIter_Type) < 0)
        Py_FatalError("Can't initialize sequence iterator type");
}


#ifdef Py_TRACE_REFS

void
_Py_NewReference(PyObject *op)
{
    _Py_INC_REFTOTAL;
    op->ob_refcnt = 1;
    _Py_AddToAllObjects(op, 1);
    _Py_INC_TPALLOCS(op);
}

void
_Py_ForgetReference(PyObject *op)
{
#ifdef SLOW_UNREF_CHECK
    PyObject *p;
#endif
    if (op->ob_refcnt < 0)
        Py_FatalError("UNREF negative refcnt");
    if (op == &refchain ||
        op->_ob_prev->_ob_next != op || op->_ob_next->_ob_prev != op) {
        fprintf(stderr, "* ob\n");
        _PyObject_Dump(op);
        fprintf(stderr, "* op->_ob_prev->_ob_next\n");
        _PyObject_Dump(op->_ob_prev->_ob_next);
        fprintf(stderr, "* op->_ob_next->_ob_prev\n");
        _PyObject_Dump(op->_ob_next->_ob_prev);
        Py_FatalError("UNREF invalid object");
    }
#ifdef SLOW_UNREF_CHECK
    for (p = refchain._ob_next; p != &refchain; p = p->_ob_next) {
        if (p == op)
            break;
    }
    if (p == &refchain) /* Not found */
        Py_FatalError("UNREF unknown object");
#endif
    op->_ob_next->_ob_prev = op->_ob_prev;
    op->_ob_prev->_ob_next = op->_ob_next;
    op->_ob_next = op->_ob_prev = NULL;
    _Py_INC_TPFREES(op);
}

void
_Py_Dealloc(PyObject *op)
{
    destructor dealloc = Py_TYPE(op)->tp_dealloc;
    _Py_ForgetReference(op);
    (*dealloc)(op);
}

/* Print all live objects.  Because PyObject_Print is called, the
 * interpreter must be in a healthy state.
 */
void
_Py_PrintReferences(FILE *fp)
{
    PyObject *op;
    fprintf(fp, "Remaining objects:\n");
    for (op = refchain._ob_next; op != &refchain; op = op->_ob_next) {
        fprintf(fp, "%p [%" PY_FORMAT_SIZE_T "d] ", op, op->ob_refcnt);
        if (PyObject_Print(op, fp, 0) != 0)
            PyErr_Clear();
        putc('\n', fp);
    }
}

/* Print the addresses of all live objects.  Unlike _Py_PrintReferences, this
 * doesn't make any calls to the Python C API, so is always safe to call.
 */
void
_Py_PrintReferenceAddresses(FILE *fp)
{
    PyObject *op;
    fprintf(fp, "Remaining object addresses:\n");
    for (op = refchain._ob_next; op != &refchain; op = op->_ob_next)
        fprintf(fp, "%p [%" PY_FORMAT_SIZE_T "d] %s\n", op,
            op->ob_refcnt, Py_TYPE(op)->tp_name);
}

PyObject *
_Py_GetObjects(PyObject *self, PyObject *args)
{
    int i, n;
    PyObject *t = NULL;
    PyObject *res, *op;

    if (!PyArg_ParseTuple(args, "i|O", &n, &t))
        return NULL;
    op = refchain._ob_next;
    res = PyList_New(0);
    if (res == NULL)
        return NULL;
    for (i = 0; (n == 0 || i < n) && op != &refchain; i++) {
        while (op == self || op == args || op == res || op == t ||
               (t != NULL && Py_TYPE(op) != (PyTypeObject *) t)) {
            op = op->_ob_next;
            if (op == &refchain)
                return res;
        }
        if (PyList_Append(res, op) < 0) {
            Py_DECREF(res);
            return NULL;
        }
        op = op->_ob_next;
    }
    return res;
}

#endif

/* Hack to force loading of pycapsule.o */
PyTypeObject *_PyCapsule_hack = &PyCapsule_Type;


/* Hack to force loading of abstract.o */
Py_ssize_t (*_Py_abstract_hack)(PyObject *) = PyObject_Size;


void
_PyObject_DebugTypeStats(FILE *out)
{
    _PyCFunction_DebugMallocStats(out);
    _PyDict_DebugMallocStats(out);
    _PyFloat_DebugMallocStats(out);
    _PyFrame_DebugMallocStats(out);
    _PyList_DebugMallocStats(out);
    _PyMethod_DebugMallocStats(out);
    _PyTuple_DebugMallocStats(out);
}

/* These methods are used to control infinite recursion in repr, str, print,
   etc.  Container objects that may recursively contain themselves,
   e.g. builtin dictionaries and lists, should used Py_ReprEnter() and
   Py_ReprLeave() to avoid infinite recursion.

   Py_ReprEnter() returns 0 the first time it is called for a particular
   object and 1 every time thereafter.  It returns -1 if an exception
   occurred.  Py_ReprLeave() has no return value.

   See dictobject.c and listobject.c for examples of use.
*/

int
Py_ReprEnter(PyObject *obj)
{
    PyObject *dict;
    PyObject *list;
    Py_ssize_t i;

    dict = PyThreadState_GetDict();
    if (dict == NULL)
        return 0;
    list = _PyDict_GetItemId(dict, &PyId_Py_Repr);
    if (list == NULL) {
        list = PyList_New(0);
        if (list == NULL)
            return -1;
        if (_PyDict_SetItemId(dict, &PyId_Py_Repr, list) < 0)
            return -1;
        Py_DECREF(list);
    }
    i = PyList_GET_SIZE(list);
    while (--i >= 0) {
        if (PyList_GET_ITEM(list, i) == obj)
            return 1;
    }
    if (PyList_Append(list, obj) < 0)
        return -1;
    return 0;
}

void
Py_ReprLeave(PyObject *obj)
{
    PyObject *dict;
    PyObject *list;
    Py_ssize_t i;
    PyObject *error_type, *error_value, *error_traceback;

    PyErr_Fetch(&error_type, &error_value, &error_traceback);

    dict = PyThreadState_GetDict();
    if (dict == NULL)
        goto finally;

    list = _PyDict_GetItemId(dict, &PyId_Py_Repr);
    if (list == NULL || !PyList_Check(list))
        goto finally;

    i = PyList_GET_SIZE(list);
    /* Count backwards because we always expect obj to be list[-1] */
    while (--i >= 0) {
        if (PyList_GET_ITEM(list, i) == obj) {
            PyList_SetSlice(list, i, i + 1, NULL);
            break;
        }
    }

finally:
    /* ignore exceptions because there is no way to report them. */
    PyErr_Restore(error_type, error_value, error_traceback);
}

/* Trashcan support. */

/* Current call-stack depth of tp_dealloc calls. */
int _PyTrash_delete_nesting = 0;

/* List of objects that still need to be cleaned up, singly linked via their
 * gc headers' gc_prev pointers.
 */
PyObject *_PyTrash_delete_later = NULL;

/* Add op to the _PyTrash_delete_later list.  Called when the current
 * call-stack depth gets large.  op must be a currently untracked gc'ed
 * object, with refcount 0.  Py_DECREF must already have been called on it.
 */
void
_PyTrash_deposit_object(PyObject *op)
{
    assert(PyObject_IS_GC(op));
    assert(_PyGC_REFS(op) == _PyGC_REFS_UNTRACKED);
    assert(op->ob_refcnt == 0);
    _Py_AS_GC(op)->gc.gc_prev = (PyGC_Head *)_PyTrash_delete_later;
    _PyTrash_delete_later = op;
}

/* The equivalent API, using per-thread state recursion info */
void
_PyTrash_thread_deposit_object(PyObject *op)
{
    PyThreadState *tstate = PyThreadState_GET();
    assert(PyObject_IS_GC(op));
    assert(_PyGC_REFS(op) == _PyGC_REFS_UNTRACKED);
    assert(op->ob_refcnt == 0);
    _Py_AS_GC(op)->gc.gc_prev = (PyGC_Head *) tstate->trash_delete_later;
    tstate->trash_delete_later = op;
}

/* Dealloccate all the objects in the _PyTrash_delete_later list.  Called when
 * the call-stack unwinds again.
 */
void
_PyTrash_destroy_chain(void)
{
    while (_PyTrash_delete_later) {
        PyObject *op = _PyTrash_delete_later;
        destructor dealloc = Py_TYPE(op)->tp_dealloc;

        _PyTrash_delete_later =
            (PyObject*) _Py_AS_GC(op)->gc.gc_prev;

        /* Call the deallocator directly.  This used to try to
         * fool Py_DECREF into calling it indirectly, but
         * Py_DECREF was already called on this object, and in
         * assorted non-release builds calling Py_DECREF again ends
         * up distorting allocation statistics.
         */
        assert(op->ob_refcnt == 0);
        ++_PyTrash_delete_nesting;
        (*dealloc)(op);
        --_PyTrash_delete_nesting;
    }
}

/* The equivalent API, using per-thread state recursion info */
void
_PyTrash_thread_destroy_chain(void)
{
    PyThreadState *tstate = PyThreadState_GET();
    while (tstate->trash_delete_later) {
        PyObject *op = tstate->trash_delete_later;
        destructor dealloc = Py_TYPE(op)->tp_dealloc;

        tstate->trash_delete_later =
            (PyObject*) _Py_AS_GC(op)->gc.gc_prev;

        /* Call the deallocator directly.  This used to try to
         * fool Py_DECREF into calling it indirectly, but
         * Py_DECREF was already called on this object, and in
         * assorted non-release builds calling Py_DECREF again ends
         * up distorting allocation statistics.
         */
        assert(op->ob_refcnt == 0);
        ++tstate->trash_delete_nesting;
        (*dealloc)(op);
        --tstate->trash_delete_nesting;
    }
}

#ifndef Py_TRACE_REFS
/* For Py_LIMITED_API, we need an out-of-line version of _Py_Dealloc.
   Define this here, so we can undefine the macro. */
#undef _Py_Dealloc
PyAPI_FUNC(void) _Py_Dealloc(PyObject *);
void
_Py_Dealloc(PyObject *op)
{
    _Py_INC_TPFREES(op) _Py_COUNT_ALLOCS_COMMA
    (*Py_TYPE(op)->tp_dealloc)(op);
}
#endif

#ifdef __cplusplus
}
#endif<|MERGE_RESOLUTION|>--- conflicted
+++ resolved
@@ -1485,7 +1485,6 @@
     Py_RETURN_NOTIMPLEMENTED;
 }
 
-<<<<<<< HEAD
 static void
 notimplemented_dealloc(PyObject* ignore)
 {
@@ -1495,10 +1494,7 @@
     Py_FatalError("deallocating NotImplemented");
 }
 
-PyTypeObject PyNotImplemented_Type = {
-=======
 PyTypeObject _PyNotImplemented_Type = {
->>>>>>> 65846c6c
     PyVarObject_HEAD_INIT(&PyType_Type, 0)
     "NotImplementedType",
     0,
