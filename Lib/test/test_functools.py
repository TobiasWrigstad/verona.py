--- conflicted
+++ resolved
@@ -511,10 +511,7 @@
         key = functools.cmp_to_key(mycmp)
         k = key(10)
         self.assertRaises(TypeError, hash, k)
-<<<<<<< HEAD
-=======
-        self.assertFalse(isinstance(k, collections.Hashable))
->>>>>>> 003be529
+        self.assertNotIsInstance(k, collections.Hashable)
 
 class TestTotalOrdering(unittest.TestCase):
 
@@ -723,7 +720,6 @@
 
 def test_main(verbose=None):
     test_classes = (
-        TestCmpToKey,
         TestPartial,
         TestPartialSubclass,
         TestPythonPartial,
