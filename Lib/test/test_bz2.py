--- conflicted
+++ resolved
@@ -569,8 +569,6 @@
                 bz2f.seek(-150, 1)
                 self.assertEqual(bz2f.read(), self.TEXT[500-150:])
 
-<<<<<<< HEAD
-=======
     def test_read_truncated(self):
         # Drop the eos_magic field (6 bytes) and CRC (4 bytes).
         truncated = self.DATA[:-10]
@@ -584,7 +582,6 @@
             with BZ2File(BytesIO(truncated[:i])) as f:
                 self.assertRaises(EOFError, f.read, 1)
 
->>>>>>> 57f9b7a1
 
 class BZ2CompressorTest(BaseTest):
     def testCompress(self):
