#! /usr/bin/env python3

"""
Usage:

python -m test [options] [test_name1 [test_name2 ...]]
python path/to/Lib/test/regrtest.py [options] [test_name1 [test_name2 ...]]


If no arguments or options are provided, finds all files matching
the pattern "test_*" in the Lib/test subdirectory and runs
them in alphabetical order (but see -M and -u, below, for exceptions).

For more rigorous testing, it is useful to use the following
command line:

python -E -Wd -m test [options] [test_name1 ...]


Options:

-h/--help       -- print this text and exit
--timeout TIMEOUT
                -- dump the traceback and exit if a test takes more
                   than TIMEOUT seconds; disabled if TIMEOUT is negative
                   or equals to zero
--wait          -- wait for user input, e.g., allow a debugger to be attached

Verbosity

-v/--verbose    -- run tests in verbose mode with output to stdout
-w/--verbose2   -- re-run failed tests in verbose mode
-W/--verbose3   -- display test output on failure
-d/--debug      -- print traceback for failed tests
-q/--quiet      -- no output unless one or more tests fail
-S/--slow       -- print the slowest 10 tests
   --header     -- print header with interpreter info

Selecting tests

-r/--random     -- randomize test execution order (see below)
   --randseed   -- pass a random seed to reproduce a previous random run
-f/--fromfile   -- read names of tests to run from a file (see below)
-x/--exclude    -- arguments are tests to *exclude*
-s/--single     -- single step through a set of tests (see below)
-u/--use RES1,RES2,...
                -- specify which special resource intensive tests to run
-M/--memlimit LIMIT
                -- run very large memory-consuming tests
   --testdir DIR
                -- execute test files in the specified directory (instead
                   of the Python stdlib test suite)

Special runs

-l/--findleaks  -- if GC is available detect tests that leak memory
-L/--runleaks   -- run the leaks(1) command just before exit
-R/--huntrleaks RUNCOUNTS
                -- search for reference leaks (needs debug build, v. slow)
-j/--multiprocess PROCESSES
                -- run PROCESSES processes at once
-T/--coverage   -- turn on code coverage tracing using the trace module
-D/--coverdir DIRECTORY
                -- Directory where coverage files are put
-N/--nocoverdir -- Put coverage files alongside modules
-t/--threshold THRESHOLD
                -- call gc.set_threshold(THRESHOLD)
-n/--nowindows  -- suppress error message boxes on Windows
-F/--forever    -- run the specified tests in a loop, until an error happens


Additional Option Details:

-r randomizes test execution order. You can use --randseed=int to provide a
int seed value for the randomizer; this is useful for reproducing troublesome
test orders.

-s On the first invocation of regrtest using -s, the first test file found
or the first test file given on the command line is run, and the name of
the next test is recorded in a file named pynexttest.  If run from the
Python build directory, pynexttest is located in the 'build' subdirectory,
otherwise it is located in tempfile.gettempdir().  On subsequent runs,
the test in pynexttest is run, and the next test is written to pynexttest.
When the last test has been run, pynexttest is deleted.  In this way it
is possible to single step through the test files.  This is useful when
doing memory analysis on the Python interpreter, which process tends to
consume too many resources to run the full regression test non-stop.

-S is used to continue running tests after an aborted run.  It will
maintain the order a standard run (ie, this assumes -r is not used).
This is useful after the tests have prematurely stopped for some external
reason and you want to start running from where you left off rather
than starting from the beginning.

-f reads the names of tests from the file given as f's argument, one
or more test names per line.  Whitespace is ignored.  Blank lines and
lines beginning with '#' are ignored.  This is especially useful for
whittling down failures involving interactions among tests.

-L causes the leaks(1) command to be run just before exit if it exists.
leaks(1) is available on Mac OS X and presumably on some other
FreeBSD-derived systems.

-R runs each test several times and examines sys.gettotalrefcount() to
see if the test appears to be leaking references.  The argument should
be of the form stab:run:fname where 'stab' is the number of times the
test is run to let gettotalrefcount settle down, 'run' is the number
of times further it is run and 'fname' is the name of the file the
reports are written to.  These parameters all have defaults (5, 4 and
"reflog.txt" respectively), and the minimal invocation is '-R :'.

-M runs tests that require an exorbitant amount of memory. These tests
typically try to ascertain containers keep working when containing more than
2 billion objects, which only works on 64-bit systems. There are also some
tests that try to exhaust the address space of the process, which only makes
sense on 32-bit systems with at least 2Gb of memory. The passed-in memlimit,
which is a string in the form of '2.5Gb', determines howmuch memory the
tests will limit themselves to (but they may go slightly over.) The number
shouldn't be more memory than the machine has (including swap memory). You
should also keep in mind that swap memory is generally much, much slower
than RAM, and setting memlimit to all available RAM or higher will heavily
tax the machine. On the other hand, it is no use running these tests with a
limit of less than 2.5Gb, and many require more than 20Gb. Tests that expect
to use more than memlimit memory will be skipped. The big-memory tests
generally run very, very long.

-u is used to specify which special resource intensive tests to run,
such as those requiring large file support or network connectivity.
The argument is a comma-separated list of words indicating the
resources to test.  Currently only the following are defined:

    all -       Enable all special resources.

    audio -     Tests that use the audio device.  (There are known
                cases of broken audio drivers that can crash Python or
                even the Linux kernel.)

    curses -    Tests that use curses and will modify the terminal's
                state and output modes.

    largefile - It is okay to run some test that may create huge
                files.  These tests can take a long time and may
                consume >2GB of disk space temporarily.

    network -   It is okay to run tests that use external network
                resource, e.g. testing SSL support for sockets.

    decimal -   Test the decimal module against a large suite that
                verifies compliance with standards.

    cpu -       Used for certain CPU-heavy tests.

    subprocess  Run all tests for the subprocess module.

    urlfetch -  It is okay to download files required on testing.

    gui -       Run tests that require a running GUI.

To enable all resources except one, use '-uall,-<resource>'.  For
example, to run all the tests except for the gui tests, give the
option '-uall,-gui'.
"""

import builtins
import errno
import faulthandler
import getopt
import io
import json
import logging
import os
import platform
import random
import re
import signal
import sys
import sysconfig
import tempfile
import time
import traceback
import unittest
import warnings
from inspect import isabstract

try:
    import threading
except ImportError:
    threading = None
try:
    import multiprocessing.process
except ImportError:
    multiprocessing = None


# Some times __path__ and __file__ are not absolute (e.g. while running from
# Lib/) and, if we change the CWD to run the tests in a temporary dir, some
# imports might fail.  This affects only the modules imported before os.chdir().
# These modules are searched first in sys.path[0] (so '' -- the CWD) and if
# they are found in the CWD their __file__ and __path__ will be relative (this
# happens before the chdir).  All the modules imported after the chdir, are
# not found in the CWD, and since the other paths in sys.path[1:] are absolute
# (site.py absolutize them), the __file__ and __path__ will be absolute too.
# Therefore it is necessary to absolutize manually the __file__ and __path__ of
# the packages to prevent later imports to fail when the CWD is different.
for module in sys.modules.values():
    if hasattr(module, '__path__'):
        module.__path__ = [os.path.abspath(path) for path in module.__path__]
    if hasattr(module, '__file__'):
        module.__file__ = os.path.abspath(module.__file__)


# MacOSX (a.k.a. Darwin) has a default stack size that is too small
# for deeply recursive regular expressions.  We see this as crashes in
# the Python test suite when running test_re.py and test_sre.py.  The
# fix is to set the stack limit to 2048.
# This approach may also be useful for other Unixy platforms that
# suffer from small default stack limits.
if sys.platform == 'darwin':
    try:
        import resource
    except ImportError:
        pass
    else:
        soft, hard = resource.getrlimit(resource.RLIMIT_STACK)
        newsoft = min(hard, max(soft, 1024*2048))
        resource.setrlimit(resource.RLIMIT_STACK, (newsoft, hard))

# Test result constants.
PASSED = 1
FAILED = 0
ENV_CHANGED = -1
SKIPPED = -2
RESOURCE_DENIED = -3
INTERRUPTED = -4
CHILD_ERROR = -5   # error in a child process

from test import support

RESOURCE_NAMES = ('audio', 'curses', 'largefile', 'network',
                  'decimal', 'cpu', 'subprocess', 'urlfetch', 'gui')

TEMPDIR = os.path.abspath(tempfile.gettempdir())

def usage(msg):
    print(msg, file=sys.stderr)
    print("Use --help for usage", file=sys.stderr)
    sys.exit(2)


def main(tests=None, testdir=None, verbose=0, quiet=False,
         exclude=False, single=False, randomize=False, fromfile=None,
         findleaks=False, use_resources=None, trace=False, coverdir='coverage',
         runleaks=False, huntrleaks=False, verbose2=False, print_slow=False,
         random_seed=None, use_mp=None, verbose3=False, forever=False,
         header=False):
    """Execute a test suite.

    This also parses command-line options and modifies its behavior
    accordingly.

    tests -- a list of strings containing test names (optional)
    testdir -- the directory in which to look for tests (optional)

    Users other than the Python test suite will certainly want to
    specify testdir; if it's omitted, the directory containing the
    Python test suite is searched for.

    If the tests argument is omitted, the tests listed on the
    command-line will be used.  If that's empty, too, then all *.py
    files beginning with test_ will be used.

    The other default arguments (verbose, quiet, exclude,
    single, randomize, findleaks, use_resources, trace, coverdir,
    print_slow, and random_seed) allow programmers calling main()
    directly to set the values that would normally be set by flags
    on the command line.
    """

    # Display the Python traceback on fatal errors (e.g. segfault)
    faulthandler.enable(all_threads=True)

    # Display the Python traceback on SIGALRM or SIGUSR1 signal
    signals = []
    if hasattr(signal, 'SIGALRM'):
        signals.append(signal.SIGALRM)
    if hasattr(signal, 'SIGUSR1'):
        signals.append(signal.SIGUSR1)
    for signum in signals:
        faulthandler.register(signum, chain=True)

    replace_stdout()

    support.record_original_stdout(sys.stdout)
    try:
        opts, args = getopt.getopt(sys.argv[1:], 'hvqxsSrf:lu:t:TD:NLR:FwWM:nj:',
            ['help', 'verbose', 'verbose2', 'verbose3', 'quiet',
             'exclude', 'single', 'slow', 'random', 'fromfile', 'findleaks',
             'use=', 'threshold=', 'trace', 'coverdir=', 'nocoverdir',
             'runleaks', 'huntrleaks=', 'memlimit=', 'randseed=',
             'multiprocess=', 'coverage', 'slaveargs=', 'forever', 'debug',
             'start=', 'nowindows', 'header', 'testdir=', 'timeout=', 'wait'])
    except getopt.error as msg:
        usage(msg)

    # Defaults
    if random_seed is None:
        random_seed = random.randrange(10000000)
    if use_resources is None:
        use_resources = []
    debug = False
    start = None
    timeout = None
    for o, a in opts:
        if o in ('-h', '--help'):
            print(__doc__)
            return
        elif o in ('-v', '--verbose'):
            verbose += 1
        elif o in ('-w', '--verbose2'):
            verbose2 = True
        elif o in ('-d', '--debug'):
            debug = True
        elif o in ('-W', '--verbose3'):
            verbose3 = True
        elif o in ('-q', '--quiet'):
            quiet = True;
            verbose = 0
        elif o in ('-x', '--exclude'):
            exclude = True
        elif o in ('-S', '--start'):
            start = a
        elif o in ('-s', '--single'):
            single = True
        elif o in ('-S', '--slow'):
            print_slow = True
        elif o in ('-r', '--randomize'):
            randomize = True
        elif o == '--randseed':
            random_seed = int(a)
        elif o in ('-f', '--fromfile'):
            fromfile = a
        elif o in ('-l', '--findleaks'):
            findleaks = True
        elif o in ('-L', '--runleaks'):
            runleaks = True
        elif o in ('-t', '--threshold'):
            import gc
            gc.set_threshold(int(a))
        elif o in ('-T', '--coverage'):
            trace = True
        elif o in ('-D', '--coverdir'):
            # CWD is replaced with a temporary dir before calling main(), so we
            # need  join it with the saved CWD so it goes where the user expects.
            coverdir = os.path.join(support.SAVEDCWD, a)
        elif o in ('-N', '--nocoverdir'):
            coverdir = None
        elif o in ('-R', '--huntrleaks'):
            huntrleaks = a.split(':')
            if len(huntrleaks) not in (2, 3):
                print(a, huntrleaks)
                usage('-R takes 2 or 3 colon-separated arguments')
            if not huntrleaks[0]:
                huntrleaks[0] = 5
            else:
                huntrleaks[0] = int(huntrleaks[0])
            if not huntrleaks[1]:
                huntrleaks[1] = 4
            else:
                huntrleaks[1] = int(huntrleaks[1])
            if len(huntrleaks) == 2 or not huntrleaks[2]:
                huntrleaks[2:] = ["reflog.txt"]
            # Avoid false positives due to the character cache in
            # stringobject.c filling slowly with random data
            warm_char_cache()
        elif o in ('-M', '--memlimit'):
            support.set_memlimit(a)
        elif o in ('-u', '--use'):
            u = [x.lower() for x in a.split(',')]
            for r in u:
                if r == 'all':
                    use_resources[:] = RESOURCE_NAMES
                    continue
                remove = False
                if r[0] == '-':
                    remove = True
                    r = r[1:]
                if r not in RESOURCE_NAMES:
                    usage('Invalid -u/--use option: ' + a)
                if remove:
                    if r in use_resources:
                        use_resources.remove(r)
                elif r not in use_resources:
                    use_resources.append(r)
        elif o in ('-n', '--nowindows'):
            import msvcrt
            msvcrt.SetErrorMode(msvcrt.SEM_FAILCRITICALERRORS|
                    msvcrt.SEM_NOALIGNMENTFAULTEXCEPT|
                    msvcrt.SEM_NOGPFAULTERRORBOX|
                    msvcrt.SEM_NOOPENFILEERRORBOX)
            try:
                msvcrt.CrtSetReportMode
            except AttributeError:
                # release build
                pass
            else:
                for m in [msvcrt.CRT_WARN, msvcrt.CRT_ERROR, msvcrt.CRT_ASSERT]:
                    msvcrt.CrtSetReportMode(m, msvcrt.CRTDBG_MODE_FILE)
                    msvcrt.CrtSetReportFile(m, msvcrt.CRTDBG_FILE_STDERR)
        elif o in ('-F', '--forever'):
            forever = True
        elif o in ('-j', '--multiprocess'):
            use_mp = int(a)
            if use_mp <= 0:
                try:
                    import multiprocessing
                    # Use all cores + extras for tests that like to sleep
                    use_mp = 2 + multiprocessing.cpu_count()
                except (ImportError, NotImplementedError):
                    use_mp = 3
        elif o == '--header':
            header = True
        elif o == '--slaveargs':
            args, kwargs = json.loads(a)
            try:
                result = runtest(*args, **kwargs)
            except BaseException as e:
                result = INTERRUPTED, e.__class__.__name__
            sys.stdout.flush()
            print()   # Force a newline (just in case)
            print(json.dumps(result))
            sys.exit(0)
        elif o == '--testdir':
            # CWD is replaced with a temporary dir before calling main(), so we
            # join it with the saved CWD so it ends up where the user expects.
            testdir = os.path.join(support.SAVEDCWD, a)
        elif o == '--timeout':
            if hasattr(faulthandler, 'dump_tracebacks_later'):
                timeout = float(a)
                if timeout <= 0:
                    timeout = None
            else:
                print("Warning: The timeout option requires "
                      "faulthandler.dump_tracebacks_later")
                timeout = None
        elif o == '--wait':
            input("Press any key to continue...")
        else:
            print(("No handler for option {}.  Please report this as a bug "
                   "at http://bugs.python.org.").format(o), file=sys.stderr)
            sys.exit(1)
    if single and fromfile:
        usage("-s and -f don't go together!")
    if use_mp and trace:
        usage("-T and -j don't go together!")
    if use_mp and findleaks:
        usage("-l and -j don't go together!")

    good = []
    bad = []
    skipped = []
    resource_denieds = []
    environment_changed = []
    interrupted = False

    if findleaks:
        try:
            import gc
        except ImportError:
            print('No GC available, disabling findleaks.')
            findleaks = False
        else:
            # Uncomment the line below to report garbage that is not
            # freeable by reference counting alone.  By default only
            # garbage that is not collectable by the GC is reported.
            #gc.set_debug(gc.DEBUG_SAVEALL)
            found_garbage = []

    if single:
        filename = os.path.join(TEMPDIR, 'pynexttest')
        try:
            fp = open(filename, 'r')
            next_test = fp.read().strip()
            tests = [next_test]
            fp.close()
        except IOError:
            pass

    if fromfile:
        tests = []
        fp = open(os.path.join(support.SAVEDCWD, fromfile))
        count_pat = re.compile(r'\[\s*\d+/\s*\d+\]')
        for line in fp:
            line = count_pat.sub('', line)
            guts = line.split() # assuming no test has whitespace in its name
            if guts and not guts[0].startswith('#'):
                tests.extend(guts)
        fp.close()

    # Strip .py extensions.
    removepy(args)
    removepy(tests)

    stdtests = STDTESTS[:]
    nottests = NOTTESTS.copy()
    if exclude:
        for arg in args:
            if arg in stdtests:
                stdtests.remove(arg)
            nottests.add(arg)
        args = []

    # For a partial run, we do not need to clutter the output.
    if verbose or header or not (quiet or single or tests or args):
        # Print basic platform information
        print("==", platform.python_implementation(), *sys.version.split())
        print("==  ", platform.platform(aliased=True),
                      "%s-endian" % sys.byteorder)
        print("==  ", os.getcwd())
        print("Testing with flags:", sys.flags)

    # if testdir is set, then we are not running the python tests suite, so
    # don't add default tests to be executed or skipped (pass empty values)
    if testdir:
        alltests = findtests(testdir, list(), set())
    else:
        alltests = findtests(testdir, stdtests, nottests)

    selected = tests or args or alltests
    if single:
        selected = selected[:1]
        try:
            next_single_test = alltests[alltests.index(selected[0])+1]
        except IndexError:
            next_single_test = None
    # Remove all the tests that precede start if it's set.
    if start:
        try:
            del tests[:tests.index(start)]
        except ValueError:
            print("Couldn't find starting test (%s), using all tests" % start)
    if randomize:
        random.seed(random_seed)
        print("Using random seed", random_seed)
        random.shuffle(selected)
    if trace:
        import trace, tempfile
        tracer = trace.Trace(ignoredirs=[sys.prefix, sys.exec_prefix,
                                         tempfile.gettempdir()],
                             trace=False, count=True)

    test_times = []
    support.verbose = verbose      # Tell tests to be moderately quiet
    support.use_resources = use_resources
    save_modules = sys.modules.keys()

    def accumulate_result(test, result):
        ok, test_time = result
        test_times.append((test_time, test))
        if ok == PASSED:
            good.append(test)
        elif ok == FAILED:
            bad.append(test)
        elif ok == ENV_CHANGED:
            bad.append(test)
            environment_changed.append(test)
        elif ok == SKIPPED:
            skipped.append(test)
        elif ok == RESOURCE_DENIED:
            skipped.append(test)
            resource_denieds.append(test)

    if forever:
        def test_forever(tests=list(selected)):
            while True:
                for test in tests:
                    yield test
                    if bad:
                        return
        tests = test_forever()
        test_count = ''
        test_count_width = 3
    else:
        tests = iter(selected)
        test_count = '/{}'.format(len(selected))
        test_count_width = len(test_count) - 1

    if use_mp:
        try:
            from threading import Thread
        except ImportError:
            print("Multiprocess option requires thread support")
            sys.exit(2)
        from queue import Queue
        from subprocess import Popen, PIPE
        debug_output_pat = re.compile(r"\[\d+ refs\]$")
        output = Queue()
        def tests_and_args():
            for test in tests:
                args_tuple = (
                    (test, verbose, quiet),
                    dict(huntrleaks=huntrleaks, use_resources=use_resources,
                         debug=debug, output_on_failure=verbose3,
                         timeout=timeout)
                )
                yield (test, args_tuple)
        pending = tests_and_args()
        opt_args = support.args_from_interpreter_flags()
        base_cmd = [sys.executable] + opt_args + ['-m', 'test.regrtest']
        def work():
            # A worker thread.
            try:
                while True:
                    try:
                        test, args_tuple = next(pending)
                    except StopIteration:
                        output.put((None, None, None, None))
                        return
                    # -E is needed by some tests, e.g. test_import
                    popen = Popen(base_cmd + ['--slaveargs', json.dumps(args_tuple)],
                                   stdout=PIPE, stderr=PIPE,
                                   universal_newlines=True,
                                   close_fds=(os.name != 'nt'))
                    stdout, stderr = popen.communicate()
                    retcode = popen.wait()
                    # Strip last refcount output line if it exists, since it
                    # comes from the shutdown of the interpreter in the subcommand.
                    stderr = debug_output_pat.sub("", stderr)
                    stdout, _, result = stdout.strip().rpartition("\n")
                    if retcode != 0:
                        result = (CHILD_ERROR, "Exit code %s" % retcode)
                        output.put((test, stdout.rstrip(), stderr.rstrip(), result))
                        return
                    if not result:
                        output.put((None, None, None, None))
                        return
                    result = json.loads(result)
                    output.put((test, stdout.rstrip(), stderr.rstrip(), result))
            except BaseException:
                output.put((None, None, None, None))
                raise
        workers = [Thread(target=work) for i in range(use_mp)]
        for worker in workers:
            worker.start()
        finished = 0
        test_index = 1
        try:
            while finished < use_mp:
                test, stdout, stderr, result = output.get()
                if test is None:
                    finished += 1
                    continue
                accumulate_result(test, result)
                if not quiet:
                    fmt = "[{1:{0}}{2}/{3}] {4}" if bad else "[{1:{0}}{2}] {4}"
                    print(fmt.format(
                        test_count_width, test_index, test_count,
                        len(bad), test))
                if stdout:
                    print(stdout)
                if stderr:
                    print(stderr, file=sys.stderr)
                if result[0] == INTERRUPTED:
                    assert result[1] == 'KeyboardInterrupt'
                    raise KeyboardInterrupt   # What else?
                if result[0] == CHILD_ERROR:
                    raise Exception("Child error on {}: {}".format(test, result[1]))
                test_index += 1
        except KeyboardInterrupt:
            interrupted = True
            pending.close()
        for worker in workers:
            worker.join()
    else:
        for test_index, test in enumerate(tests, 1):
            if not quiet:
                fmt = "[{1:{0}}{2}/{3}] {4}" if bad else "[{1:{0}}{2}] {4}"
                print(fmt.format(
                    test_count_width, test_index, test_count, len(bad), test))
                sys.stdout.flush()
            if trace:
                # If we're tracing code coverage, then we don't exit with status
                # if on a false return value from main.
                tracer.runctx('runtest(test, verbose, quiet, timeout=timeout)',
                              globals=globals(), locals=vars())
            else:
                try:
                    result = runtest(test, verbose, quiet, huntrleaks, debug,
                                     output_on_failure=verbose3, timeout=timeout)
                    accumulate_result(test, result)
                except KeyboardInterrupt:
                    interrupted = True
                    break
                except:
                    raise
            if findleaks:
                gc.collect()
                if gc.garbage:
                    print("Warning: test created", len(gc.garbage), end=' ')
                    print("uncollectable object(s).")
                    # move the uncollectable objects somewhere so we don't see
                    # them again
                    found_garbage.extend(gc.garbage)
                    del gc.garbage[:]
            # Unload the newly imported modules (best effort finalization)
            for module in sys.modules.keys():
                if module not in save_modules and module.startswith("test."):
                    support.unload(module)

    if interrupted:
        # print a newline after ^C
        print()
        print("Test suite interrupted by signal SIGINT.")
        omitted = set(selected) - set(good) - set(bad) - set(skipped)
        print(count(len(omitted), "test"), "omitted:")
        printlist(omitted)
    if good and not quiet:
        if not bad and not skipped and not interrupted and len(good) > 1:
            print("All", end=' ')
        print(count(len(good), "test"), "OK.")
    if print_slow:
        test_times.sort(reverse=True)
        print("10 slowest tests:")
        for time, test in test_times[:10]:
            print("%s: %.1fs" % (test, time))
    if bad:
        bad = sorted(set(bad) - set(environment_changed))
        if bad:
            print(count(len(bad), "test"), "failed:")
            printlist(bad)
        if environment_changed:
            print("{} altered the execution environment:".format(
                     count(len(environment_changed), "test")))
            printlist(environment_changed)
    if skipped and not quiet:
        print(count(len(skipped), "test"), "skipped:")
        printlist(skipped)

        e = _ExpectedSkips()
        plat = sys.platform
        if e.isvalid():
            surprise = set(skipped) - e.getexpected() - set(resource_denieds)
            if surprise:
                print(count(len(surprise), "skip"), \
                      "unexpected on", plat + ":")
                printlist(surprise)
            else:
                print("Those skips are all expected on", plat + ".")
        else:
            print("Ask someone to teach regrtest.py about which tests are")
            print("expected to get skipped on", plat + ".")

    if verbose2 and bad:
        print("Re-running failed tests in verbose mode")
        for test in bad:
            print("Re-running test %r in verbose mode" % test)
            sys.stdout.flush()
            try:
                verbose = True
                ok = runtest(test, True, quiet, huntrleaks, debug, timeout=timeout)
            except KeyboardInterrupt:
                # print a newline separate from the ^C
                print()
                break
            except:
                raise

    if single:
        if next_single_test:
            with open(filename, 'w') as fp:
                fp.write(next_single_test + '\n')
        else:
            os.unlink(filename)

    if trace:
        r = tracer.results()
        r.write_results(show_missing=True, summary=True, coverdir=coverdir)

    if runleaks:
        os.system("leaks %d" % os.getpid())

    sys.exit(len(bad) > 0 or interrupted)


# small set of tests to determine if we have a basically functioning interpreter
# (i.e. if any of these fail, then anything else is likely to follow)
STDTESTS = [
    'test_grammar',
    'test_opcodes',
    'test_dict',
    'test_builtin',
    'test_exceptions',
    'test_types',
    'test_unittest',
    'test_doctest',
    'test_doctest2',
]

# set of tests that we don't want to be executed when using regrtest
NOTTESTS = set()

def findtests(testdir=None, stdtests=STDTESTS, nottests=NOTTESTS):
    """Return a list of all applicable test modules."""
    testdir = findtestdir(testdir)
    names = os.listdir(testdir)
    tests = []
    others = set(stdtests) | nottests
    for name in names:
        mod, ext = os.path.splitext(name)
        if mod[:5] == "test_" and ext in (".py", "") and mod not in others:
            tests.append(mod)
    return stdtests + sorted(tests)

def replace_stdout():
    """Set stdout encoder error handler to backslashreplace (as stderr error
    handler) to avoid UnicodeEncodeError when printing a traceback"""
    import atexit

    stdout = sys.stdout
    sys.stdout = open(stdout.fileno(), 'w',
        encoding=stdout.encoding,
        errors="backslashreplace",
        closefd=False,
        newline='\n')

    def restore_stdout():
        sys.stdout.close()
        sys.stdout = stdout
    atexit.register(restore_stdout)

def runtest(test, verbose, quiet,
            huntrleaks=False, debug=False, use_resources=None,
            output_on_failure=False, timeout=None):
    """Run a single test.

    test -- the name of the test
    verbose -- if true, print more messages
    quiet -- if true, don't print 'skipped' messages (probably redundant)
    test_times -- a list of (time, test_name) pairs
    huntrleaks -- run multiple times to test for leaks; requires a debug
                  build; a triple corresponding to -R's three arguments
    output_on_failure -- if true, display test output on failure
    timeout -- dump the traceback and exit if a test takes more than
               timeout seconds

    Returns one of the test result constants:
        INTERRUPTED      KeyboardInterrupt when run under -j
        RESOURCE_DENIED  test skipped because resource denied
        SKIPPED          test skipped for some other reason
        ENV_CHANGED      test failed because it changed the execution environment
        FAILED           test failed
        PASSED           test passed
    """

    if use_resources is not None:
        support.use_resources = use_resources
    use_timeout = (timeout is not None)
    if use_timeout:
        faulthandler.dump_tracebacks_later(timeout, exit=True)
    try:
        if output_on_failure:
            support.verbose = True

            # Reuse the same instance to all calls to runtest(). Some
            # tests keep a reference to sys.stdout or sys.stderr
            # (eg. test_argparse).
            if runtest.stringio is None:
                stream = io.StringIO()
                runtest.stringio = stream
            else:
                stream = runtest.stringio
                stream.seek(0)
                stream.truncate()

            orig_stdout = sys.stdout
            orig_stderr = sys.stderr
            try:
                sys.stdout = stream
                sys.stderr = stream
                result = runtest_inner(test, verbose, quiet, huntrleaks,
                                       debug, display_failure=False)
                if result[0] == FAILED:
                    output = stream.getvalue()
                    orig_stderr.write(output)
                    orig_stderr.flush()
            finally:
                sys.stdout = orig_stdout
                sys.stderr = orig_stderr
        else:
            support.verbose = verbose  # Tell tests to be moderately quiet
            result = runtest_inner(test, verbose, quiet, huntrleaks, debug,
                                   display_failure=not verbose)
        return result
    finally:
        if use_timeout:
            faulthandler.cancel_dump_tracebacks_later()
        cleanup_test_droppings(test, verbose)
runtest.stringio = None

# Unit tests are supposed to leave the execution environment unchanged
# once they complete.  But sometimes tests have bugs, especially when
# tests fail, and the changes to environment go on to mess up other
# tests.  This can cause issues with buildbot stability, since tests
# are run in random order and so problems may appear to come and go.
# There are a few things we can save and restore to mitigate this, and
# the following context manager handles this task.

class saved_test_environment:
    """Save bits of the test environment and restore them at block exit.

        with saved_test_environment(testname, verbose, quiet):
            #stuff

    Unless quiet is True, a warning is printed to stderr if any of
    the saved items was changed by the test.  The attribute 'changed'
    is initially False, but is set to True if a change is detected.

    If verbose is more than 1, the before and after state of changed
    items is also printed.
    """

    changed = False

    def __init__(self, testname, verbose=0, quiet=False):
        self.testname = testname
        self.verbose = verbose
        self.quiet = quiet

    # To add things to save and restore, add a name XXX to the resources list
    # and add corresponding get_XXX/restore_XXX functions.  get_XXX should
    # return the value to be saved and compared against a second call to the
    # get function when test execution completes.  restore_XXX should accept
    # the saved value and restore the resource using it.  It will be called if
    # and only if a change in the value is detected.
    #
    # Note: XXX will have any '.' replaced with '_' characters when determining
    # the corresponding method names.

    resources = ('sys.argv', 'cwd', 'sys.stdin', 'sys.stdout', 'sys.stderr',
                 'os.environ', 'sys.path', 'sys.path_hooks', '__import__',
                 'warnings.filters', 'asyncore.socket_map',
<<<<<<< HEAD
                 'logging._handlers', 'logging._handlerList', 'sys.gettrace',
                 'sys.warnoptions')
=======
                 'logging._handlers', 'logging._handlerList',
                 'sys.warnoptions', 'threading._dangling',
                 'multiprocessing.process._dangling')
>>>>>>> c081c0c6

    def get_sys_argv(self):
        return id(sys.argv), sys.argv, sys.argv[:]
    def restore_sys_argv(self, saved_argv):
        sys.argv = saved_argv[1]
        sys.argv[:] = saved_argv[2]

    def get_cwd(self):
        return os.getcwd()
    def restore_cwd(self, saved_cwd):
        os.chdir(saved_cwd)

    def get_sys_stdout(self):
        return sys.stdout
    def restore_sys_stdout(self, saved_stdout):
        sys.stdout = saved_stdout

    def get_sys_stderr(self):
        return sys.stderr
    def restore_sys_stderr(self, saved_stderr):
        sys.stderr = saved_stderr

    def get_sys_stdin(self):
        return sys.stdin
    def restore_sys_stdin(self, saved_stdin):
        sys.stdin = saved_stdin

    def get_os_environ(self):
        return id(os.environ), os.environ, dict(os.environ)
    def restore_os_environ(self, saved_environ):
        os.environ = saved_environ[1]
        os.environ.clear()
        os.environ.update(saved_environ[2])

    def get_sys_path(self):
        return id(sys.path), sys.path, sys.path[:]
    def restore_sys_path(self, saved_path):
        sys.path = saved_path[1]
        sys.path[:] = saved_path[2]

    def get_sys_path_hooks(self):
        return id(sys.path_hooks), sys.path_hooks, sys.path_hooks[:]
    def restore_sys_path_hooks(self, saved_hooks):
        sys.path_hooks = saved_hooks[1]
        sys.path_hooks[:] = saved_hooks[2]

    def get_sys_gettrace(self):
        return sys.gettrace()
    def restore_sys_gettrace(self, trace_fxn):
        sys.settrace(trace_fxn)

    def get___import__(self):
        return builtins.__import__
    def restore___import__(self, import_):
        builtins.__import__ = import_

    def get_warnings_filters(self):
        return id(warnings.filters), warnings.filters, warnings.filters[:]
    def restore_warnings_filters(self, saved_filters):
        warnings.filters = saved_filters[1]
        warnings.filters[:] = saved_filters[2]

    def get_asyncore_socket_map(self):
        asyncore = sys.modules.get('asyncore')
        # XXX Making a copy keeps objects alive until __exit__ gets called.
        return asyncore and asyncore.socket_map.copy() or {}
    def restore_asyncore_socket_map(self, saved_map):
        asyncore = sys.modules.get('asyncore')
        if asyncore is not None:
            asyncore.close_all(ignore_all=True)
            asyncore.socket_map.update(saved_map)

    def get_logging__handlers(self):
        # _handlers is a WeakValueDictionary
        return id(logging._handlers), logging._handlers, logging._handlers.copy()
    def restore_logging__handlers(self, saved_handlers):
        # Can't easily revert the logging state
        pass

    def get_logging__handlerList(self):
        # _handlerList is a list of weakrefs to handlers
        return id(logging._handlerList), logging._handlerList, logging._handlerList[:]
    def restore_logging__handlerList(self, saved_handlerList):
        # Can't easily revert the logging state
        pass

    def get_sys_warnoptions(self):
        return id(sys.warnoptions), sys.warnoptions, sys.warnoptions[:]
    def restore_sys_warnoptions(self, saved_options):
        sys.warnoptions = saved_options[1]
        sys.warnoptions[:] = saved_options[2]

    # Controlling dangling references to Thread objects can make it easier
    # to track reference leaks.
    def get_threading__dangling(self):
        if not threading:
            return None
        # This copies the weakrefs without making any strong reference
        return threading._dangling.copy()
    def restore_threading__dangling(self, saved):
        if not threading:
            return
        threading._dangling.clear()
        threading._dangling.update(saved)

    # Same for Process objects
    def get_multiprocessing_process__dangling(self):
        if not multiprocessing:
            return None
        # This copies the weakrefs without making any strong reference
        return multiprocessing.process._dangling.copy()
    def restore_multiprocessing_process__dangling(self, saved):
        if not multiprocessing:
            return
        multiprocessing.process._dangling.clear()
        multiprocessing.process._dangling.update(saved)

    def resource_info(self):
        for name in self.resources:
            method_suffix = name.replace('.', '_')
            get_name = 'get_' + method_suffix
            restore_name = 'restore_' + method_suffix
            yield name, getattr(self, get_name), getattr(self, restore_name)

    def __enter__(self):
        self.saved_values = dict((name, get()) for name, get, restore
                                                   in self.resource_info())
        return self

    def __exit__(self, exc_type, exc_val, exc_tb):
        saved_values = self.saved_values
        del self.saved_values
        for name, get, restore in self.resource_info():
            current = get()
            original = saved_values.pop(name)
            # Check for changes to the resource's value
            if current != original:
                self.changed = True
                restore(original)
                if not self.quiet:
                    print("Warning -- {} was modified by {}".format(
                                                 name, self.testname),
                                                 file=sys.stderr)
                    if self.verbose > 1:
                        print("  Before: {}\n  After:  {} ".format(
                                                  original, current),
                                                  file=sys.stderr)
        return False


def runtest_inner(test, verbose, quiet,
                  huntrleaks=False, debug=False, display_failure=True):
    support.unload(test)

    test_time = 0.0
    refleak = False  # True if the test leaked references.
    try:
        if test.startswith('test.'):
            abstest = test
        else:
            # Always import it from the test package
            abstest = 'test.' + test
        with saved_test_environment(test, verbose, quiet) as environment:
            start_time = time.time()
            the_package = __import__(abstest, globals(), locals(), [])
            the_module = getattr(the_package, test)
            # Old tests run to completion simply as a side-effect of
            # being imported.  For tests based on unittest or doctest,
            # explicitly invoke their test_main() function (if it exists).
            indirect_test = getattr(the_module, "test_main", None)
            if indirect_test is not None:
                indirect_test()
            if huntrleaks:
                refleak = dash_R(the_module, test, indirect_test,
                    huntrleaks)
            test_time = time.time() - start_time
    except support.ResourceDenied as msg:
        if not quiet:
            print(test, "skipped --", msg)
            sys.stdout.flush()
        return RESOURCE_DENIED, test_time
    except unittest.SkipTest as msg:
        if not quiet:
            print(test, "skipped --", msg)
            sys.stdout.flush()
        return SKIPPED, test_time
    except KeyboardInterrupt:
        raise
    except support.TestFailed as msg:
        if display_failure:
            print("test", test, "failed --", msg, file=sys.stderr)
        else:
            print("test", test, "failed", file=sys.stderr)
        sys.stderr.flush()
        return FAILED, test_time
    except:
        msg = traceback.format_exc()
        print("test", test, "crashed --", msg, file=sys.stderr)
        sys.stderr.flush()
        return FAILED, test_time
    else:
        if refleak:
            return FAILED, test_time
        if environment.changed:
            return ENV_CHANGED, test_time
        return PASSED, test_time

def cleanup_test_droppings(testname, verbose):
    import shutil
    import stat
    import gc

    # First kill any dangling references to open files etc.
    # This can also issue some ResourceWarnings which would otherwise get
    # triggered during the following test run, and possibly produce failures.
    gc.collect()

    # Try to clean up junk commonly left behind.  While tests shouldn't leave
    # any files or directories behind, when a test fails that can be tedious
    # for it to arrange.  The consequences can be especially nasty on Windows,
    # since if a test leaves a file open, it cannot be deleted by name (while
    # there's nothing we can do about that here either, we can display the
    # name of the offending test, which is a real help).
    for name in (support.TESTFN,
                 "db_home",
                ):
        if not os.path.exists(name):
            continue

        if os.path.isdir(name):
            kind, nuker = "directory", shutil.rmtree
        elif os.path.isfile(name):
            kind, nuker = "file", os.unlink
        else:
            raise SystemError("os.path says %r exists but is neither "
                              "directory nor file" % name)

        if verbose:
            print("%r left behind %s %r" % (testname, kind, name))
        try:
            # if we have chmod, fix possible permissions problems
            # that might prevent cleanup
            if (hasattr(os, 'chmod')):
                os.chmod(name, stat.S_IRWXU | stat.S_IRWXG | stat.S_IRWXO)
            nuker(name)
        except Exception as msg:
            print(("%r left behind %s %r and it couldn't be "
                "removed: %s" % (testname, kind, name, msg)), file=sys.stderr)

def dash_R(the_module, test, indirect_test, huntrleaks):
    """Run a test multiple times, looking for reference leaks.

    Returns:
        False if the test didn't leak references; True if we detected refleaks.
    """
    # This code is hackish and inelegant, but it seems to do the job.
    import copyreg
    import collections.abc

    if not hasattr(sys, 'gettotalrefcount'):
        raise Exception("Tracking reference leaks requires a debug build "
                        "of Python")

    # Save current values for dash_R_cleanup() to restore.
    fs = warnings.filters[:]
    ps = copyreg.dispatch_table.copy()
    pic = sys.path_importer_cache.copy()
    try:
        import zipimport
    except ImportError:
        zdc = None # Run unmodified on platforms without zipimport support
    else:
        zdc = zipimport._zip_directory_cache.copy()
    abcs = {}
    for abc in [getattr(collections.abc, a) for a in collections.abc.__all__]:
        if not isabstract(abc):
            continue
        for obj in abc.__subclasses__() + [abc]:
            abcs[obj] = obj._abc_registry.copy()

    if indirect_test:
        def run_the_test():
            indirect_test()
    else:
        def run_the_test():
            del sys.modules[the_module.__name__]
            exec('import ' + the_module.__name__)

    deltas = []
    nwarmup, ntracked, fname = huntrleaks
    fname = os.path.join(support.SAVEDCWD, fname)
    repcount = nwarmup + ntracked
    print("beginning", repcount, "repetitions", file=sys.stderr)
    print(("1234567890"*(repcount//10 + 1))[:repcount], file=sys.stderr)
    sys.stderr.flush()
    dash_R_cleanup(fs, ps, pic, zdc, abcs)
    for i in range(repcount):
        rc_before = sys.gettotalrefcount()
        run_the_test()
        sys.stderr.write('.')
        sys.stderr.flush()
        dash_R_cleanup(fs, ps, pic, zdc, abcs)
        rc_after = sys.gettotalrefcount()
        if i >= nwarmup:
            deltas.append(rc_after - rc_before)
    print(file=sys.stderr)
    if any(deltas):
        msg = '%s leaked %s references, sum=%s' % (test, deltas, sum(deltas))
        print(msg, file=sys.stderr)
        sys.stderr.flush()
        with open(fname, "a") as refrep:
            print(msg, file=refrep)
            refrep.flush()
        return True
    return False

def dash_R_cleanup(fs, ps, pic, zdc, abcs):
    import gc, copyreg
    import _strptime, linecache
    import urllib.parse, urllib.request, mimetypes, doctest
    import struct, filecmp, collections.abc
    from distutils.dir_util import _path_created
    from weakref import WeakSet

    # Clear the warnings registry, so they can be displayed again
    for mod in sys.modules.values():
        if hasattr(mod, '__warningregistry__'):
            del mod.__warningregistry__

    # Restore some original values.
    warnings.filters[:] = fs
    copyreg.dispatch_table.clear()
    copyreg.dispatch_table.update(ps)
    sys.path_importer_cache.clear()
    sys.path_importer_cache.update(pic)
    try:
        import zipimport
    except ImportError:
        pass # Run unmodified on platforms without zipimport support
    else:
        zipimport._zip_directory_cache.clear()
        zipimport._zip_directory_cache.update(zdc)

    # clear type cache
    sys._clear_type_cache()

    # Clear ABC registries, restoring previously saved ABC registries.
    for abc in [getattr(collections.abc, a) for a in collections.abc.__all__]:
        if not isabstract(abc):
            continue
        for obj in abc.__subclasses__() + [abc]:
            obj._abc_registry = abcs.get(obj, WeakSet()).copy()
            obj._abc_cache.clear()
            obj._abc_negative_cache.clear()

    # Flush standard output, so that buffered data is sent to the OS and
    # associated Python objects are reclaimed.
    for stream in (sys.stdout, sys.stderr, sys.__stdout__, sys.__stderr__):
        if stream is not None:
            stream.flush()

    # Clear assorted module caches.
    _path_created.clear()
    re.purge()
    _strptime._regex_cache.clear()
    urllib.parse.clear_cache()
    urllib.request.urlcleanup()
    linecache.clearcache()
    mimetypes._default_mime_types()
    filecmp._cache.clear()
    struct._clearcache()
    doctest.master = None

    # Collect cyclic trash.
    gc.collect()

def warm_char_cache():
    s = bytes(range(256))
    for i in range(256):
        s[i:i+1]

def findtestdir(path=None):
    return path or os.path.dirname(__file__) or os.curdir

def removepy(names):
    if not names:
        return
    for idx, name in enumerate(names):
        basename, ext = os.path.splitext(name)
        if ext == '.py':
            names[idx] = basename

def count(n, word):
    if n == 1:
        return "%d %s" % (n, word)
    else:
        return "%d %ss" % (n, word)

def printlist(x, width=70, indent=4):
    """Print the elements of iterable x to stdout.

    Optional arg width (default 70) is the maximum line length.
    Optional arg indent (default 4) is the number of blanks with which to
    begin each line.
    """

    from textwrap import fill
    blanks = ' ' * indent
    # Print the sorted list: 'x' may be a '--random' list or a set()
    print(fill(' '.join(str(elt) for elt in sorted(x)), width,
               initial_indent=blanks, subsequent_indent=blanks))

# Map sys.platform to a string containing the basenames of tests
# expected to be skipped on that platform.
#
# Special cases:
#     test_pep277
#         The _ExpectedSkips constructor adds this to the set of expected
#         skips if not os.path.supports_unicode_filenames.
#     test_timeout
#         Controlled by test_timeout.skip_expected.  Requires the network
#         resource and a socket module.
#
# Tests that are expected to be skipped everywhere except on one platform
# are also handled separately.

_expectations = {
    'win32':
        """
        test__locale
        test_crypt
        test_curses
        test_dbm
        test_fcntl
        test_fork1
        test_epoll
        test_dbm_gnu
        test_dbm_ndbm
        test_grp
        test_ioctl
        test_largefile
        test_kqueue
        test_openpty
        test_ossaudiodev
        test_pipes
        test_poll
        test_posix
        test_pty
        test_pwd
        test_resource
        test_signal
        test_syslog
        test_threadsignals
        test_wait3
        test_wait4
        """,
    'linux2':
        """
        test_curses
        test_largefile
        test_kqueue
        test_ossaudiodev
        """,
    'unixware7':
        """
        test_epoll
        test_largefile
        test_kqueue
        test_minidom
        test_openpty
        test_pyexpat
        test_sax
        test_sundry
        """,
    'openunix8':
        """
        test_epoll
        test_largefile
        test_kqueue
        test_minidom
        test_openpty
        test_pyexpat
        test_sax
        test_sundry
        """,
    'sco_sv3':
        """
        test_asynchat
        test_fork1
        test_epoll
        test_gettext
        test_largefile
        test_locale
        test_kqueue
        test_minidom
        test_openpty
        test_pyexpat
        test_queue
        test_sax
        test_sundry
        test_thread
        test_threaded_import
        test_threadedtempfile
        test_threading
        """,
    'darwin':
        """
        test__locale
        test_curses
        test_epoll
        test_dbm_gnu
        test_gdb
        test_largefile
        test_locale
        test_minidom
        test_ossaudiodev
        test_poll
        """,
    'sunos5':
        """
        test_curses
        test_dbm
        test_epoll
        test_kqueue
        test_dbm_gnu
        test_gzip
        test_openpty
        test_zipfile
        test_zlib
        """,
    'hp-ux11':
        """
        test_curses
        test_epoll
        test_dbm_gnu
        test_gzip
        test_largefile
        test_locale
        test_kqueue
        test_minidom
        test_openpty
        test_pyexpat
        test_sax
        test_zipfile
        test_zlib
        """,
    'cygwin':
        """
        test_curses
        test_dbm
        test_epoll
        test_ioctl
        test_kqueue
        test_largefile
        test_locale
        test_ossaudiodev
        test_socketserver
        """,
    'os2emx':
        """
        test_audioop
        test_curses
        test_epoll
        test_kqueue
        test_largefile
        test_mmap
        test_openpty
        test_ossaudiodev
        test_pty
        test_resource
        test_signal
        """,
    'freebsd4':
        """
        test_epoll
        test_dbm_gnu
        test_locale
        test_ossaudiodev
        test_pep277
        test_pty
        test_socketserver
        test_tcl
        test_tk
        test_ttk_guionly
        test_ttk_textonly
        test_timeout
        test_urllibnet
        test_multiprocessing
        """,
    'aix5':
        """
        test_bz2
        test_epoll
        test_dbm_gnu
        test_gzip
        test_kqueue
        test_ossaudiodev
        test_tcl
        test_tk
        test_ttk_guionly
        test_ttk_textonly
        test_zipimport
        test_zlib
        """,
    'openbsd3':
        """
        test_ctypes
        test_epoll
        test_dbm_gnu
        test_locale
        test_normalization
        test_ossaudiodev
        test_pep277
        test_tcl
        test_tk
        test_ttk_guionly
        test_ttk_textonly
        test_multiprocessing
        """,
    'netbsd3':
        """
        test_ctypes
        test_curses
        test_epoll
        test_dbm_gnu
        test_locale
        test_ossaudiodev
        test_pep277
        test_tcl
        test_tk
        test_ttk_guionly
        test_ttk_textonly
        test_multiprocessing
        """,
}
_expectations['freebsd5'] = _expectations['freebsd4']
_expectations['freebsd6'] = _expectations['freebsd4']
_expectations['freebsd7'] = _expectations['freebsd4']
_expectations['freebsd8'] = _expectations['freebsd4']

class _ExpectedSkips:
    def __init__(self):
        import os.path
        from test import test_timeout

        self.valid = False
        if sys.platform in _expectations:
            s = _expectations[sys.platform]
            self.expected = set(s.split())

            # These are broken tests, for now skipped on every platform.
            # XXX Fix these!
            self.expected.add('test_nis')

            # expected to be skipped on every platform, even Linux
            if not os.path.supports_unicode_filenames:
                self.expected.add('test_pep277')

            # doctest, profile and cProfile tests fail when the codec for the
            # fs encoding isn't built in because PyUnicode_Decode() adds two
            # calls into Python.
            encs = ("utf-8", "latin-1", "ascii", "mbcs", "utf-16", "utf-32")
            if sys.getfilesystemencoding().lower() not in encs:
                self.expected.add('test_profile')
                self.expected.add('test_cProfile')
                self.expected.add('test_doctest')

            if test_timeout.skip_expected:
                self.expected.add('test_timeout')

            if sys.platform != "win32":
                # test_sqlite is only reliable on Windows where the library
                # is distributed with Python
                WIN_ONLY = {"test_unicode_file", "test_winreg",
                            "test_winsound", "test_startfile",
                            "test_sqlite", "test_msilib"}
                self.expected |= WIN_ONLY

            if sys.platform != 'sunos5':
                self.expected.add('test_nis')

            if support.python_is_optimized():
                self.expected.add("test_gdb")

            self.valid = True

    def isvalid(self):
        "Return true iff _ExpectedSkips knows about the current platform."
        return self.valid

    def getexpected(self):
        """Return set of test names we expect to skip on current platform.

        self.isvalid() must be true.
        """

        assert self.isvalid()
        return self.expected

def _make_temp_dir_for_build(TEMPDIR):
    # When tests are run from the Python build directory, it is best practice
    # to keep the test files in a subfolder.  It eases the cleanup of leftover
    # files using command "make distclean".
    if sysconfig.is_python_build():
        TEMPDIR = os.path.join(sysconfig.get_config_var('srcdir'), 'build')
        TEMPDIR = os.path.abspath(TEMPDIR)
        try:
            os.mkdir(TEMPDIR)
        except OSError as e:
            if e.errno != errno.EEXIST:
                raise

    # Define a writable temp dir that will be used as cwd while running
    # the tests. The name of the dir includes the pid to allow parallel
    # testing (see the -j option).
    TESTCWD = 'test_python_{}'.format(os.getpid())

    TESTCWD = os.path.join(TEMPDIR, TESTCWD)
    return TEMPDIR, TESTCWD

if __name__ == '__main__':
    # Remove regrtest.py's own directory from the module search path. Despite
    # the elimination of implicit relative imports, this is still needed to
    # ensure that submodules of the test package do not inappropriately appear
    # as top-level modules even when people (or buildbots!) invoke regrtest.py
    # directly instead of using the -m switch
    mydir = os.path.abspath(os.path.normpath(os.path.dirname(sys.argv[0])))
    i = len(sys.path)
    while i >= 0:
        i -= 1
        if os.path.abspath(os.path.normpath(sys.path[i])) == mydir:
            del sys.path[i]

    # findtestdir() gets the dirname out of __file__, so we have to make it
    # absolute before changing the working directory.
    # For example __file__ may be relative when running trace or profile.
    # See issue #9323.
    __file__ = os.path.abspath(__file__)

    # sanity check
    assert __file__ == os.path.abspath(sys.argv[0])

    TEMPDIR, TESTCWD = _make_temp_dir_for_build(TEMPDIR)

    # Run the tests in a context manager that temporary changes the CWD to a
    # temporary and writable directory. If it's not possible to create or
    # change the CWD, the original CWD will be used. The original CWD is
    # available from support.SAVEDCWD.
    with support.temp_cwd(TESTCWD, quiet=True):
        main()<|MERGE_RESOLUTION|>--- conflicted
+++ resolved
@@ -938,14 +938,9 @@
     resources = ('sys.argv', 'cwd', 'sys.stdin', 'sys.stdout', 'sys.stderr',
                  'os.environ', 'sys.path', 'sys.path_hooks', '__import__',
                  'warnings.filters', 'asyncore.socket_map',
-<<<<<<< HEAD
                  'logging._handlers', 'logging._handlerList', 'sys.gettrace',
-                 'sys.warnoptions')
-=======
-                 'logging._handlers', 'logging._handlerList',
                  'sys.warnoptions', 'threading._dangling',
                  'multiprocessing.process._dangling')
->>>>>>> c081c0c6
 
     def get_sys_argv(self):
         return id(sys.argv), sys.argv, sys.argv[:]
