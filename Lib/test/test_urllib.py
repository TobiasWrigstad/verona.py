--- conflicted
+++ resolved
@@ -222,9 +222,6 @@
         self.env.set('NO_PROXY', 'localhost, anotherdomain.com, newdomain.com')
         self.assertTrue(urllib.request.proxy_bypass_environment('anotherdomain.com'))
 
-<<<<<<< HEAD
-class urlopen_HttpTests(unittest.TestCase, FakeHTTPMixin, FakeFTPMixin):
-=======
     def test_proxy_cgi_ignore(self):
         try:
             self.env.set('HTTP_PROXY', 'http://somewhere:3128')
@@ -238,8 +235,7 @@
             self.env.unset('HTTP_PROXY')
 
 
-class urlopen_HttpTests(unittest.TestCase, FakeHTTPMixin):
->>>>>>> 4cbb23f8
+class urlopen_HttpTests(unittest.TestCase, FakeHTTPMixin, FakeFTPMixin):
     """Test urlopen() opening a fake http connection."""
 
     def check_read(self, ver):
